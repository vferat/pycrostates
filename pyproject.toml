[build-system]
<<<<<<< HEAD
=======
requires = ['setuptools >= 64.0.0']
>>>>>>> b4535cfe
build-backend = 'setuptools.build_meta'
requires = ['setuptools >= 61.0.0']

[project]
authors = [
  {email = 'victor.ferat@unige.ch', name = 'Victor Férat'},
]
classifiers = [
  'Intended Audience :: Developers',
  'Intended Audience :: Science/Research',
  'License :: OSI Approved :: BSD License',
  'Natural Language :: English',
  'Operating System :: MacOS',
  'Operating System :: Microsoft :: Windows',
  'Operating System :: Unix',
  'Programming Language :: Python :: 3 :: Only',
  'Programming Language :: Python :: 3.10',
  'Programming Language :: Python :: 3.11',
  'Programming Language :: Python :: 3.12',
  'Programming Language :: Python :: 3.9',
  'Topic :: Scientific/Engineering',
]
dependencies = [
  'decorator',
  'importlib-resources; python_version < "3.9"',
  'jinja2',
  'joblib',
  'matplotlib',
  'mne>=1.2',
  'numpy>=1.21',
  'packaging',
  'pooch',
  'psutil',
  'scikit-learn',
  'scipy',
]
description = 'A simple open source Python package for EEG microstate segmentation.'
keywords = [
  'brain',
  'eeg',
  'microstates',
  'neuroimaging',
  'neuroscience',
  'python',
]
license = {file = 'LICENSE'}
maintainers = [
  {email = 'mathieu.scheltienne@fcbg.ch', name = 'Mathieu Scheltienne'},
  {email = 'victor.ferat@unige.ch', name = 'Victor Férat'},
]
name = 'pycrostates'
readme = 'README.md'
requires-python = '>=3.9'
version = '0.4.0.dev'

[project.optional-dependencies]
all = [
  'pycrostates[build]',
  'pycrostates[docs]',
  'pycrostates[style]',
  'pycrostates[test]',
]
build = ['build', 'twine']
docs = [
  'memory-profiler',
  'numpydoc',
  'pandas',
  'pydata-sphinx-theme',
  'pymatreader',
  'seaborn',
  'sphinx',
  'sphinx-copybutton',
  'sphinx-design',
  'sphinx-issues',
  'sphinx_gallery',
  'sphinxcontrib-bibtex',
]
style = [
  'bibclean',
  'black',
  'codespell',
  'isort',
  'pydocstyle[toml]',
  'ruff',
  'toml-sort',
  'yamllint',
]
test = [
  'pymatreader',
  'pytest-azurepipelines',
  'pytest-cov',
  'pytest==7.0.1',
]

[project.scripts]
pycrostates-sys_info = 'pycrostates.commands.sys_info:run'

[project.urls]
documentation = 'https://pycrostates.readthedocs.io/en/master/'
homepage = 'https://pycrostates.readthedocs.io/en/master/'
source = 'https://github.com/vferat/pycrostates'
tracker = 'https://github.com/vferat/pycrostates/issues'

[tool.black]
extend-exclude = '''
(
      __pycache__
    | \.github/
    | docs/
    | paper/
    | pycrostates/html_templates/repr
    | setup.py
    | tutorials/
)
'''
include = '\.pyi?$'
line-length = 88
target-version = ['py39']

[tool.coverage.report]
exclude_lines = [
  'if __name__ == .__main__.:',
  'if TYPE_CHECKING:',
  'pragma: no cover',
]
precision = 2

[tool.coverage.run]
branch = true
cover_pylib = false
omit = [
  '**/__init__.py',
  '**/pycrostates/_version.py',
  '**/pycrostates/utils/_fixes.py',
  '**/tests/**',
]

[tool.isort]
extend_skip_glob = [
  'docs/*',
  'paper/',
  'pycrostates/html_templates/repr/*',
  'setup.py',
  'tutorials/*',
]
line_length = 88
multi_line_output = 3
profile = 'black'
py_version = 39

[tool.pydocstyle]
add_ignore = 'D100,D104,D107'
convention = 'numpy'
ignore-decorators = '(copy_doc|property|.*setter|.*getter|pyqtSlot|Slot)'
match = '^(?!setup|__init__|test_).*\.py'
match-dir = '^pycrostates.*'

[tool.pytest.ini_options]
addopts = '--durations 20 --junit-xml=junit-results.xml -v --color=yes'
filterwarnings = [
  'ignore:Matplotlib is currently using agg:UserWarning',
]
junit_family = 'xunit2'
minversion = '6.0'

[tool.ruff]
extend-exclude = [
  'doc',
  'setup.py',
]
line-length = 88

[tool.ruff.per-file-ignores]
'__init__.py' = ['F401']

[tool.setuptools]
include-package-data = false

[tool.setuptools.package-data]
'pycrostates.datasets' = ['**/*.txt']
'pycrostates.html_templates' = ['repr/*.jinja']

[tool.setuptools.packages.find]
exclude = ['pycrostates*tests']
include = ['pycrostates*']

[tool.tomlsort]
all = true
ignore_case = true
trailing_comma_inline_array = true<|MERGE_RESOLUTION|>--- conflicted
+++ resolved
@@ -1,10 +1,6 @@
 [build-system]
-<<<<<<< HEAD
-=======
+build-backend = 'setuptools.build_meta'
 requires = ['setuptools >= 64.0.0']
->>>>>>> b4535cfe
-build-backend = 'setuptools.build_meta'
-requires = ['setuptools >= 61.0.0']
 
 [project]
 authors = [
