"""Preprocessing functions to extract gfp peaks."""

from __future__ import annotations  # c.f. PEP 563, PEP 649

from typing import TYPE_CHECKING

import numpy as np
from mne import BaseEpochs, pick_info
from mne.io import BaseRaw
from mne.utils import check_version
from scipy.signal import find_peaks

if check_version("mne", "1.6"):
    from mne._fiff.pick import _picks_to_idx
else:
    from mne.io.pick import _picks_to_idx

from ..utils._checks import (
    _check_picks_uniqueness,
    _check_reject_by_annotation,
    _check_tmin_tmax,
    _check_type,
    _ensure_gfp_function,
)
from ..utils._docs import fill_doc
from ..utils._logs import logger, verbose

if TYPE_CHECKING:
    from typing import Optional, Union

    from .._typing import Picks, ScalarFloatArray
    from ..io import ChData


@fill_doc
@verbose
def extract_gfp_peaks(
    inst: Union[BaseRaw, BaseEpochs],
    picks: Picks = "eeg",
    method: str = "auto",
    return_all: bool = False,
    min_peak_distance: int = 1,
    tmin: Optional[float] = None,
    tmax: Optional[float] = None,
    reject_by_annotation: bool = True,
    verbose=None,
) -> ChData:
    """:term:`Global Field Power` (:term:`GFP`) peaks extraction.

    Extract :term:`Global Field Power` (:term:`GFP`) peaks from :class:`~mne.Epochs` or
    :class:`~mne.io.Raw`.

    Parameters
    ----------
    inst : Raw | Epochs
        Instance from which to extract :term:`global field power` (GFP) peaks.
    picks : str | list | slice | None
        Channels to use for GFP computation. Note that all channels selected must have
        the same type. Slices and lists of integers will be interpreted as channel
        indices. In lists, channel name strings (e.g. ``['Fp1', 'Fp2']``) will pick the
        given channels. Can also be the string values ``“all”`` to pick all channels, or
        ``“data”`` to pick data channels. ``"eeg"`` (default) will pick all eeg
        channels. Note that channels in ``info['bads']`` will be included if their
        names or indices are explicitly provided.
    %(gfp_method)s
    return_all : bool
        If True, the returned `~pycrostates.io.ChData` instance will include all
        channels. If False (default), the returned `~pycrostates.io.ChData` instance
        will only include channels used for GFP computation (i.e ``picks``).
    min_peak_distance : int
        Required minimal horizontal distance (``≥ 1`) in samples between neighboring
        peaks. Smaller peaks are removed first until the condition is fulfilled for all
        remaining peaks. Default to ``1``.
    %(tmin_raw)s
    %(tmax_raw)s
    %(reject_by_annotation_raw)s
    %(verbose)s

    Returns
    -------
    ch_data : ChData
        Samples at global field power peaks.

    Notes
    -----
    The :term:`Global Field Power` (:term:`GFP`) peaks are extracted with
    :func:`scipy.signal.find_peaks`. Only the ``distance`` argument is filled with the
    value provided in ``min_peak_distance``. The other arguments are set to their
    default values.
    """
    from ..io import ChData

    _check_type(inst, (BaseRaw, BaseEpochs), "inst")
    _check_type(min_peak_distance, ("int",), "min_peak_distance")
    if min_peak_distance < 1:
        raise ValueError(
            "Argument 'min_peak_distance' must be superior or "
            f"equal to 1. Provided: {min_peak_distance}."
        )
    tmin, tmax = _check_tmin_tmax(inst, tmin, tmax)
    if isinstance(inst, BaseRaw):
        reject_by_annotation = _check_reject_by_annotation(reject_by_annotation)

    # retrieve picks
    picks = _picks_to_idx(inst.info, picks, none="all", exclude="bads")
    picks_all = _picks_to_idx(inst.info, inst.ch_names, none="all", exclude="bads")
    _check_picks_uniqueness(inst.info, picks)

    # ensure gfp function
    ch_type = inst.info.get_channel_types(picks)[0]
    gfp_function = _ensure_gfp_function(method, ch_type=ch_type)

    # set kwargs for .get_data()
    kwargs = dict(tmin=tmin, tmax=tmax)
    if isinstance(inst, BaseRaw):
        kwargs["reject_by_annotation"] = reject_by_annotation

    # extract GFP peaks
    if isinstance(inst, BaseRaw):
        # retrieve data array on which we look for GFP peaks
        data = inst.get_data(picks=picks, **kwargs)
        # retrieve indices of GFP peaks
        gfp = gfp_function(data)
        ind_peaks, _ = find_peaks(gfp, distance=min_peak_distance)
        # retrieve the peaks data
        if return_all:
            del data  # free up memory
            data = inst.get_data(picks=picks_all, **kwargs)
        peaks = data[:, ind_peaks]
    elif isinstance(inst, BaseEpochs):
        peaks = list()  # run epoch per epoch
        for k in range(len(inst)):  # pylint: disable=consider-using-enumerate
            data = inst[k].get_data(picks=picks, **kwargs)[0, :, :]
            # data is 2D, of shape (n_channels, n_samples)
            gfp = gfp_function(data)
            ind_peaks, _ = find_peaks(gfp, distance=min_peak_distance)
            if return_all:
                del data  # free up memory
                data = inst[k].get_data(picks=picks_all, **kwargs)[0, :, :]
            peaks.append(data[:, ind_peaks])
        peaks = np.hstack(peaks)

    n_samples = inst.times.size
    if isinstance(inst, BaseEpochs):
        n_samples *= len(inst)
    logger.info(
        "%s GFP peaks extracted out of %s samples (%.2f%% of the original data).",
        peaks.shape[1],
        n_samples,
        peaks.shape[1] / n_samples * 100,
    )

    info = pick_info(inst.info, picks_all if return_all else picks)
<<<<<<< HEAD
    return ChData(peaks, info)
=======
    return ChData(peaks, info)


def _extract_gfp_peaks(
    data: ScalarFloatArray, min_peak_distance: int = 2
) -> ScalarFloatArray:
    """Extract GFP peaks from input data.

    Parameters
    ----------
    data : array of shape (n_channels, n_samples)
        The data to extract GFP peaks from.
    min_peak_distance : int
        Required minimal horizontal distance (>= 1) in samples between neighboring
        peaks. Smaller peaks are removed first until the condition is fulfilled for all
        remaining peaks. Default to 2.

    Returns
    -------
    peaks : array of shape (n_picks,)
        The indices when peaks occur.
    """
    gfp = np.std(data, axis=0)
    peaks, _ = find_peaks(gfp, distance=min_peak_distance)
    return peaks
>>>>>>> e486a2cc
<|MERGE_RESOLUTION|>--- conflicted
+++ resolved
@@ -151,15 +151,12 @@
     )
 
     info = pick_info(inst.info, picks_all if return_all else picks)
-<<<<<<< HEAD
-    return ChData(peaks, info)
-=======
     return ChData(peaks, info)
 
 
 def _extract_gfp_peaks(
-    data: ScalarFloatArray, min_peak_distance: int = 2
-) -> ScalarFloatArray:
+    data: NDArray[float], min_peak_distance: int = 2
+) -> NDArray[float]:
     """Extract GFP peaks from input data.
 
     Parameters
@@ -178,5 +175,4 @@
     """
     gfp = np.std(data, axis=0)
     peaks, _ = find_peaks(gfp, distance=min_peak_distance)
-    return peaks
->>>>>>> e486a2cc
+    return peaks