--- conflicted
+++ resolved
@@ -7,13 +7,8 @@
 from mne import BaseEpochs
 from mne.io import BaseRaw
 
-<<<<<<< HEAD
-from .._typing import Picks
-from ..utils import _gev
-=======
 from .._typing import Picks, ScalarFloatArray, ScalarIntArray
 from ..utils import _corr_vectors
->>>>>>> e486a2cc
 from ..utils._checks import _check_type
 from ..utils._docs import copy_doc, fill_doc
 from ..utils._logs import logger
