--- conflicted
+++ resolved
@@ -953,14 +953,8 @@
     # --------------------------------------------------------------------
     @staticmethod
     def _segment(
-<<<<<<< HEAD
-        data: NDArray[float],
-        states: NDArray[float],
-        ignore_polarity: bool,
-=======
         data: ScalarFloatArray,
         states: ScalarFloatArray,
->>>>>>> e486a2cc
         factor: int,
         tol: Union[int, float],
         half_window_size: int,
@@ -979,16 +973,9 @@
 
     @staticmethod
     def _smooth_segmentation(
-<<<<<<< HEAD
         data: NDArray[float],
         states: NDArray[float],
-        ignore_polarity: bool,
         labels: NDArray[int],
-=======
-        data: ScalarFloatArray,
-        states: ScalarFloatArray,
-        labels: ScalarIntArray,
->>>>>>> e486a2cc
         factor: int,
         tol: Union[int, float],
         half_window_size: int,
@@ -1044,12 +1031,7 @@
         segmentation: ScalarIntArray,
         data: ScalarFloatArray,
         min_segment_length: int,
-<<<<<<< HEAD
-        ignore_polarity: bool,
     ) -> NDArray[int]:
-=======
-    ) -> ScalarIntArray:
->>>>>>> e486a2cc
         """Reject segments that are too short.
 
         Reject segments that are too short by replacing the labels with the adjacent
