--- conflicted
+++ resolved
@@ -953,13 +953,7 @@
         half_window_size: int,
     ) -> NDArray[int]:
         """Create segmentation. Must operate on a copy of states."""
-<<<<<<< HEAD
         corr = _correlation(states.T, data, ignore_polarity=ignore_polarity)[:len(states), :]
-=======
-        corr = _correlation(states, data, ignore_polarity=ignore_polarity)[
-            : len(states), :
-        ]
->>>>>>> d173c3ad
         if ignore_polarity:
             corr = np.abs(corr)
         labels = np.argmax(corr, axis=0)
