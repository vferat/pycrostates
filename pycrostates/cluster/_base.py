from abc import ABC, abstractmethod
from copy import copy, deepcopy
from itertools import groupby
from typing import Union

from mne import BaseEpochs, pick_info
from mne.annotations import _annotations_starts_stops
from mne.io import BaseRaw
from mne.io.pick import _picks_to_idx
import numpy as np
from scipy.signal import convolve2d

from ..segmentation import RawSegmentation, EpochsSegmentation
from ..utils import _corr_vectors, _compare_infos
from ..utils.mixin import ContainsMixin, MontageMixin, ChannelsMixin
from ..utils._checks import _check_type, _check_value, _check_n_jobs
from ..utils._docs import fill_doc
from ..utils._logs import verbose, logger
from ..viz import plot_cluster_centers


class _BaseCluster(ABC, ContainsMixin, MontageMixin, ChannelsMixin):
    """
    Base Class for Microstates Clustering algorithms.
    """

    @abstractmethod
    def __init__(self):
        self._n_clusters = None
        self._cluster_names = None
        self._cluster_centers_ = None

        # fit variables
        self._info = None
        self._fitted_data = None
        self._labels_ = None
        self._fitted = False

    def __repr__(self) -> str:
        name = self.__class__.__name__
        if self.fitted:
            s = f'<{name} | fitted on n = {self.n_clusters} cluster centers>'
        else:
            s = f'<{name} | not fitted>'
        return s

    def _repr_html_(self, caption=None):
        from ..html_templates import repr_templates_env
        t = repr_templates_env.get_template('BaseCluster.html.jinja')
        name = self.__class__.__name__
        if self.fitted:
            n_samples = self._fitted_data.shape[-1]
            ch_types, ch_counts = np.unique(self.get_channel_types(),
                                            return_counts=True)
            ch_repr = [f'{ch_count} {ch_type.upper()}'
                       for ch_type, ch_count in zip(ch_types, ch_counts)]
        else:
            n_samples = None
            ch_repr = None

        html = t.render(
            name=name,
            n_clusters=self._n_clusters,
            cluster_names=self._cluster_names,
            fitted=self._fitted,
            n_samples=n_samples,
            ch_repr=ch_repr,
            )
        return html

    def __eq__(self, other):
        """Equality == method."""
        if isinstance(other, _BaseCluster):
            # check fit
            if self._fitted + other._fitted == 0:  # Both False
                raise RuntimeError(
                    "Clustering algorithms must be fitted before using '==' "
                    "comparison.")
            if self._fitted + other._fitted == 1:  # One False
                return False

            attributes = (
                '_n_clusters',
                '_info',
                )

            for attribute in attributes:
                try:
                    attr1 = self.__getattribute__(attribute)
                    attr2 = other.__getattribute__(attribute)
                except AttributeError:
                    return False
                if attr1 != attr2:
                    return False

            array_attributes = (
                '_cluster_centers_',
                '_fitted_data',
                '_labels_',
                )
            for attribute in array_attributes:
                try:
                    attr1 = self.__getattribute__(attribute)
                    attr2 = other.__getattribute__(attribute)
                except AttributeError:
                    return False
                if attr1.shape != attr2.shape:
                    return False
                if not np.allclose(attr1, attr2):
                    return False

            # check cluster names
            assert len(self._cluster_names) == self._n_clusters
            assert len(other._cluster_names) == other._n_clusters
            if self._cluster_names != other._cluster_names:
                logger.warning(
                    "Cluster names differ between both clustering solution. "
                    "Consider using '.rename_clusters' to change the cluster "
                    "names.")

            return True
        else:
            return False

    def __ne__(self, other):
        """Different != method."""
        return not self.__eq__(other)

    def copy(self, deep=True):
        """Returns a copy of the instance.

        Parameters
        ----------
        deep : bool
            If True, `~copy.deepcopy` is used instead of `~copy.copy`.
        """
        if deep:
            return deepcopy(self)
        else:
            return copy(self)

    def _check_fit(self):
        """Check if the cluster is fitted."""
        if not self.fitted:
            raise RuntimeError(
                'Clustering algorithm must be fitted before using '
                f'{self.__class__.__name__}')
        # sanity-check
        assert self.cluster_centers_ is not None
        assert self.info is not None
        assert self.fitted_data is not None
        assert self.labels_ is not None

    @abstractmethod
    @fill_doc
    def fit(self, inst, picks='eeg', tmin=None, tmax=None,
            reject_by_annotation=True, n_jobs=1):
        """
        Segment `~mne.io.Raw` or `~mne.Epochs` instance into microstate
        sequence.

        Parameters
        ----------
        %(fit_inst)s
        %(picks_all)s
        %(tmin_raw)s
        %(tmax_raw)s
        %(reject_by_annotation_raw)s
        %(n_jobs)s
        """
        from ..io import ChInfo

        # TODO: Maybe those parameters should be moved here instead of docdict?
        _check_type(inst, (BaseRaw, BaseEpochs), item_name='inst')
        _check_type(tmin, (None, 'numeric'), item_name='tmin')
        _check_type(tmax, (None, 'numeric'), item_name='tmax')
        reject_by_annotation = _BaseCluster._check_reject_by_annotation(
            reject_by_annotation)
        n_jobs = _check_n_jobs(n_jobs)

        # picks
        picks_bads_inc = _picks_to_idx(
            inst.info, picks, none='all', exclude=[])
        picks = _picks_to_idx(inst.info, picks, none='all', exclude='bads')
        ch_not_used = set(picks_bads_inc) - set(picks)
        if len(ch_not_used) != 0:
            if len(ch_not_used) == 1:
                msg = "Channel %s is set as bad and ignored. To include " + \
                      "it, either remove it from 'inst.info['bads'] or " + \
                      "provide its name explicitly in the 'picks' argument."
            else:
                msg = "Channels %s are set as bads and ignored. To " + \
                      "include them, either remove them from " + \
                      "'inst.info['bads'] or provide their names " + \
                      "explicitly in the 'picks' argument."
            logger.warning(
                msg, ', '.join(inst.info['ch_names'][k] for k in ch_not_used))
            del msg

        # tmin/tmax
        # check positiveness
        for name, arg in (('tmin', tmin), ('tmax', tmax)):
            if arg is None:
                continue
            if arg < 0:
                raise ValueError(
                    f"Argument '{name}' must be positive. Provided '{arg}'.")
        # check tmax is shorter than raw
        if tmax is not None and inst.times[-1] < tmax:
            raise ValueError(
                "Argument 'tmax' must be shorter than the instance length. "
                f"Provided: '{tmax}', larger than {inst.times[-1]}s instance.")
        # check that tmax is larger than tmin
        if tmax is not None and tmin is not None and tmax <= tmin:
            raise ValueError(
                "Argument 'tmax' must be strictly larger than 'tmin'. "
                f"Provided 'tmin' -> '{tmin}' and 'tmax' -> '{tmax}'.")
        elif tmin is not None and inst.times[-1] <= tmin:
            raise ValueError(
                "Argument 'tmin' must be shorter than the instance length. "
                f"Provided: '{tmin}', larger than {inst.times[-1]}s instance.")

        # retrieve numpy array
        kwargs = dict() if isinstance(inst, BaseEpochs) \
            else dict(reject_by_annotation=reject_by_annotation)
        data = inst.get_data(picks=picks, tmin=tmin, tmax=tmax, **kwargs)
        # reshape if inst is Epochs
        if isinstance(inst, BaseEpochs):
            data = np.swapaxes(data, 0, 1)
            data = data.reshape(data.shape[0], -1)

        # store picks and info
        self._info = ChInfo(info=pick_info(inst.info, picks_bads_inc))
        self._fitted_data = data

        return data

    def rename_clusters(self, mapping: dict = None,
                        new_names: Union[list, tuple] = None):
        """
        Rename the clusters in-place.

        Parameters
        ----------
        mapping : dict
            Mapping from the old names to the new names.
            key: old name, value: new name.
        new_names : list | tuple
            1D iterable containing the new cluster names.
        """
        self._check_fit()

        if mapping is not None and new_names is not None:
            raise ValueError(
                "Only one of 'mapping' or 'new_names' must be provided.")

        elif mapping is not None:
            _check_type(mapping, (dict, ), item_name='mapping')
            for key in mapping:
                _check_value(key, self.cluster_names, item_name='old name')
            for value in mapping.values():
                _check_type(value, (str, ), item_name='new name')

        elif new_names is not None:
            _check_type(new_names, (list, tuple), item_name='new_names')
            if len(new_names) != self._n_clusters:
                raise ValueError(
                    "Argument 'new_names' should contain 'n_clusters': "
                    f"{self._n_clusters} elements. "
                    f"Provided '{len(new_names)}'.")

            # sanity-check
            assert len(self._cluster_names) == len(new_names)

            # convert to dict
            mapping = {old_name: new_names[k]
                       for k, old_name in enumerate(self._cluster_names)}

        else:
            logger.warning(
                "Either 'mapping' or 'new_names' should not be 'None' "
                "for method 'rename_clusters' to operate.")
            return

        self._cluster_names = [mapping[name] if name in mapping else name
                               for name in self._cluster_names]

    def reorder_clusters(self, mapping: dict = None,
                         order: Union[list, tuple] = None):
        """
        Reorder the clusters in-place. The positions are 0-indexed.

        Parameters
        ----------
        mapping : dict
            Mapping from the old order to the new order.
            key: old position, value: new position.
        order : list | tuple
            1D iterable containing the new order.
        """
        self._check_fit()

        if mapping is not None and order is not None:
            raise ValueError(
                "Only one of 'mapping' or 'order' must be provided.")

        elif mapping is not None:
            _check_type(mapping, (dict, ), item_name='mapping')
            valids = tuple(range(self._n_clusters))
            for key in mapping:
                _check_value(key, valids, item_name='old position')
            for value in mapping.values():
                _check_value(value, valids, item_name='new position')

            inverse_mapping = {value: key for key, value in mapping.items()}

            # check uniqueness
            if len(set(mapping.values())) != len(mapping.values()):
                raise ValueError(
                    'Position in the new order can not be repeated.')
            # check that a cluster is not moved twice
            for key in mapping:
                if key in mapping.values():
                    raise ValueError(
                        "A position can not be present in both the old and "
                        f"new order. Position '{key}' is mapped to "
                        f"'{mapping[key]}' and position "
                        f"'{inverse_mapping[key]}' is mapped to '{key}'.")

            # convert to list
            order = list(range(self._n_clusters))
            for key, value in mapping.items():
                order[key] = value
                order[value] = key
            # sanity-check
            assert len(set(order)) == self._n_clusters

        elif order is not None:
            _check_type(order, (list, tuple, np.ndarray), item_name='order')
            if isinstance(order, np.ndarray) and len(order.shape) != 1:
                raise ValueError(
                    "Argument 'order' should be a 1D iterable and not a "
                    f"{len(order.shape)}D iterable.")
            valids = tuple(range(self._n_clusters))
            for elt in order:
                _check_value(elt, valids, item_name='order')
            if len(order) != self._n_clusters:
                raise ValueError(
                    "Argument 'order' should contain 'n_clusters': "
                    f"{self._n_clusters} elements. Provided '{len(order)}'.")
            order = list(order)

        else:
            logger.warning("Either 'mapping' or 'order' should not be 'None' "
                           "for method 'reorder_clusters' to operate.")
            return

        # re-order
        self._cluster_centers_ = self._cluster_centers_[order]
        self._cluster_names = [self._cluster_names[k] for k in order]
        new_labels = np.full(self._labels_.shape, -1)
        for k in range(0, self.n_clusters):
            new_labels[self._labels_ == k] = order[k]
        self._labels_ = new_labels

    def invert_polarity(self, invert):
        """
        Invert map polarities for vizualisation purposes. Operates in-place.

        Parameters
        ----------
        invert : bool | list of bool
            List of bool of length ``n_clusters``.
            True will invert map polarity, while False will have no effect.
            If a bool is provided, it is applied to all maps.
        """
        self._check_fit()

        # Check argument
        invert = _check_type(invert, (bool, list, tuple, np.ndarray),
                             item_name='invert')
        if isinstance(invert, bool):
            invert = [invert] * self._n_clusters
        elif isinstance(invert, (list, tuple)):
            for inv in invert:
                _check_type(inv, (bool, ), item_name='invert')
        elif isinstance(invert, np.ndarray):
            if len(invert.shape) != 1:
                raise ValueError(
                    "Argument 'invert' should be a 1D iterable and not a "
                    f"{len(invert.shape)}D iterable.")
            for inv in invert:
                _check_type(inv, (bool, np.bool_), item_name='invert')
        if len(invert) != self._n_clusters:
            raise ValueError(
                "Argument 'invert' should be either a bool or a list of bools "
                f"of length 'n_clusters' ({self._n_clusters}). The provided "
                f"'invert' length is '{len(invert)}'.")

        # Invert maps
        for k, cluster in enumerate(self._cluster_centers_):
            if invert[k]:
                self._cluster_centers_[k] = - cluster

    def plot(self, axes=None, block=False):
        """
        Plot cluster centers as topographic maps.

        Parameters
        ----------
        axes : None | Axes
            Either none to create a new figure or axes (or an array of axes)
            on which the topographic map should be plotted.
        block : bool
            Whether to halt program execution until the figure is closed.

        Returns
        -------
        f : Figure
            Matplotlib figure containing the topographic plots.
        """
        self._check_fit()
        picks = _picks_to_idx(self._info, 'all', none='all', exclude='bads')
        info = pick_info(self._info, picks)
        return plot_cluster_centers(self._cluster_centers_, info,
                                    self._cluster_names, axes, block)

    @abstractmethod
    def save(self, fname):
        """
        Save clustering solution to disk.

        Parameters
        ----------
        fname : path-like
            Path to the .fif file where the clustering solution is saved.
        """
        self._check_fit()
        _check_type(fname, ('path-like', ), 'fname')

    @verbose
    def predict(
            self,
            inst,
            picks='eeg',
            factor: int = 0,
            half_window_size: int = 3,
            tol: Union[int, float] = 10e-6,
            min_segment_length: int = 0,
            reject_edges: bool = True,
            reject_by_annotation: bool = True,
            *,
            verbose=None,
            ):
        """Segment `~mne.io.Raw` or `~mne.Epochs` instance into microstate
        sequence.

        Parameters
        ----------
        %(predict_inst)s
        %(picks_all)s
        factor : int
            Factor used for label smoothing. ``0`` means no smoothing.
        half_window_size : int
            Number of samples used for the half window size while smoothing
            labels. Has no ffect if ``factor=0``. The half window size is
            defined as ``window_size = 2 * half_window_size + 1``.
        tol : float
            Convergence tolerance.
        min_segment_length : int
            Minimum segment length (in samples). If a segment is shorter than
            this value, it will be recursively reasigned to neighbouring
            segments based on absolute spatial correlation.
        reject_edges : bool
            If True, set first and last segments to unlabeled.
        %(reject_by_annotation_raw)s
        %(verbose)s

        Returns
        -------
        segmentation : `RawSegmentation` | `EpochsSegmentation`
            Microstate sequence derivated from instance data. Timepoints are
            labeled according to cluster centers number: 0 for the first
            center, 1 for the second, etc..
            -1 is used for unlabeled time points.
        """
        # TODO: reject_by_annotation_raw doc probably doesn't match the correct
        # argument types.
        self._check_fit()
        _check_type(inst, (BaseRaw, BaseEpochs), item_name='inst')
        _check_type(factor, ('int', ), item_name='factor')
        _check_type(half_window_size, ('int', ), item_name='half_window_size')
        _check_type(tol, ('numeric', ), item_name='tol')
        _check_type(min_segment_length, ('int', ),
                    item_name='min_segment_length')
        _check_type(reject_edges, (bool, ), item_name='reject_edges')
        _check_type(reject_by_annotation, (bool, str, None),
                    item_name='reject_by_annotation')
        if isinstance(reject_by_annotation, str):
            if reject_by_annotation == 'omit':
                reject_by_annotation = True
            else:
                raise ValueError(
                    "Argument 'reject_by_annotation' can be set to 'True', "
                    f"'False' or 'omit' (True). '{reject_by_annotation}' is "
                    "not supported.")
        elif reject_by_annotation is None:
            reject_by_annotation = False

        # check that the instance as the required channels (good + bads)
        # inst_info must have all the channels present in cluster_info
        _compare_infos(cluster_info=self._info, inst_info=inst.info)
        picks_ = _picks_to_idx(inst.info, picks, none='all', exclude='bads')
        ch_ = [ch for k, ch in enumerate(inst.info['ch_names'])
               if k in picks_ and ch in self._info['bads']]
        if 1 == len(ch_):
            logger.warning(f"Picked channel {ch_[0]} was set as "
                           "bads during fitting and will be ignored.")
        elif 1 < len(ch_):
            logger.warning(f"Picked channels {', '.join(ch_)} were set as "
                           "bads during fitting and will be ignored.")

        # remove channels that were bads during fitting from picks
        picks_ = [ch for k, ch in enumerate(inst.info['ch_names'])
                  if k in picks_ and ch not in self._info['bads']]
        picks_data = _picks_to_idx(inst.info, picks_, none='all', exclude=[])
        good_channels = [ch for ch in self._info['ch_names']
                         if ch not in self._info['bads']]
        picks_cluster_centers = np.array(
            [good_channels.index(ch) for ch in picks_])

        # logging messages
        if factor == 0:
            logger.info('Segmenting data without smoothing.')
        else:
            logger.info(
                'Segmenting data with factor %s and effective smoothing '
                'window size: %.4f (ms).', factor,
                (2*half_window_size+1) / inst.info["sfreq"])
        if min_segment_length > 0:
            logger.info('Rejecting segments shorter than %.4f (ms).',
                        min_segment_length / inst.info["sfreq"])
        if reject_edges:
            logger.info('Rejecting first and last segments.')

        if isinstance(inst, BaseRaw):
            segmentation = self._predict_raw(
                inst, picks_data, picks_cluster_centers, factor, tol,
                half_window_size, min_segment_length, reject_edges,
                reject_by_annotation)
        elif isinstance(inst, BaseEpochs):
            segmentation = self._predict_epochs(
                inst, picks_data, picks_cluster_centers, factor, tol,
                half_window_size, min_segment_length, reject_edges)
        return segmentation

    def _predict_raw(self, raw, picks_data, picks_cluster_centers, factor, tol,
                     half_window_size, min_segment_length, reject_edges,
                     reject_by_annotation):
        """Create segmentation for raw."""
<<<<<<< HEAD
        predict_parameters = {'factor': factor,
                              'tol': tol,
                              'half_window_size': half_window_size,
                              'min_segment_length': min_segment_length,
                              'reject_edges': reject_edges,
                              'reject_by_annotation': reject_by_annotation}
        data = raw.get_data(picks=picks)
=======
        # retrieve data for picks
        data = raw.get_data(picks=picks_data)
        # retrieve cluster_centers_ for picks
        cluster_centers_ = deepcopy(self._cluster_centers_)
        cluster_centers_ = cluster_centers_[:, picks_cluster_centers]

>>>>>>> 67ca948c
        if reject_by_annotation:
            # retrieve onsets/ends for BAD annotations
            onsets, ends = _annotations_starts_stops(raw, ['BAD'])
            onsets = onsets.tolist() + [data.shape[-1] - 1]
            ends = [0] + ends.tolist()

            segmentation = np.full(data.shape[-1], -1)

            for onset, end in zip(onsets, ends):
                # small segments can't be smoothed
                if factor != 0 and onset - end < 2 * half_window_size + 1:
                    continue

                data_ = data[:, end:onset]
                segment = _BaseCluster._segment(
                    data_, cluster_centers_, factor, tol, half_window_size)
                if reject_edges:
                    segment = _BaseCluster._reject_edge_segments(segment)
                segmentation[end:onset] = segment

        else:
            segmentation = _BaseCluster._segment(
                data, cluster_centers_, factor, tol, half_window_size)
            if reject_edges:
                segmentation = _BaseCluster._reject_edge_segments(segmentation)

        if 0 < min_segment_length:
            segmentation = _BaseCluster._reject_short_segments(
                segmentation, data, min_segment_length)

        return RawSegmentation(labels=segmentation,
                               inst=raw, picks=picks_data,
                               cluster_centers_=self._cluster_centers_,
                               cluster_names=self._cluster_names,
                               predict_parameters=predict_parameters)

    def _predict_epochs(self, epochs, picks_data, picks_cluster_centers,
                        factor, tol, half_window_size, min_segment_length,
                        reject_edges):
        """Create segmentation for epochs."""
<<<<<<< HEAD
        predict_parameters = {'factor': factor,
                              'tol': tol,
                              'half_window_size': half_window_size,
                              'min_segment_length': min_segment_length,
                              'reject_edges': reject_edges}

        data = epochs.get_data(picks=picks)
=======
        # retrieve data for picks
        data = epochs.get_data(picks=picks_data)
        # retrieve cluster_centers_ for picks
        cluster_centers_ = deepcopy(self._cluster_centers_)
        cluster_centers_ = cluster_centers_[:, picks_cluster_centers]

>>>>>>> 67ca948c
        segments = list()
        for epoch_data in data:
            segment = _BaseCluster._segment(
                epoch_data, cluster_centers_, factor, tol, half_window_size)

            if 0 < min_segment_length:
                segment = _BaseCluster._reject_short_segments(
                    segment, epoch_data, min_segment_length)
            if reject_edges:
                segment = _BaseCluster._reject_edge_segments(segment)

            segments.append(segment)

        return EpochsSegmentation(labels=np.array(segments),
                                  inst=epochs, picks=picks_data,
                                  cluster_centers_=self._cluster_centers_,
                                  cluster_names=self._cluster_names,
                                  predict_parameters=predict_parameters)

    # --------------------------------------------------------------------
    @staticmethod
    def _segment(data, states, factor, tol, half_window_size):
        """Create segmentation. Must operate on a copy of states."""
        data -= np.mean(data, axis=0)
        std = np.std(data, axis=0)
        std[std == 0] = 1  # std == 0 -> null map
        data /= std

        states -= np.mean(states, axis=1)[:, np.newaxis]
        states /= np.std(states, axis=1)[:, np.newaxis]

        labels = np.argmax(np.abs(np.dot(states, data)), axis=0)

        if factor != 0:
            labels = _BaseCluster._smooth_segmentation(
                data, states, labels, factor, tol, half_window_size)

        return labels

    @staticmethod
    def _smooth_segmentation(data, states, labels, factor, tol,
                             half_window_size):
        """Apply smooting. Adapted from [1].

        References
        ----------
        .. [1] R. D. Pascual-Marqui, C. M. Michel and D. Lehmann.
            Segmentation of brain electrical activity into microstates:
            model estimation and validation.
            IEEE Transactions on Biomedical Engineering,
            vol. 42, no. 7, pp. 658-665, July 1995,
            https://doi.org/10.1109/10.391164."""
        Ne, Nt = data.shape
        Nu = states.shape[0]
        Vvar = np.sum(data * data, axis=0)
        rmat = np.tile(np.arange(0, Nu), (Nt, 1)).T

        w = np.zeros((Nu, Nt))
        w[(rmat == labels)] = 1
        e = np.sum(
            Vvar - np.sum(np.dot(w.T, states).T * data, axis=0) ** 2) / \
            (Nt * (Ne - 1))
        window = np.ones((1, 2 * half_window_size + 1))

        S0 = 0
        while True:
            Nb = convolve2d(w, window, mode='same')
            x = (np.tile(Vvar, (Nu, 1)) - (np.dot(states, data)) ** 2) / \
                (2 * e * (Ne - 1)) - factor * Nb
            dlt = np.argmin(x, axis=0)

            labels = dlt
            w = np.zeros((Nu, Nt))
            w[(rmat == labels)] = 1
            Su = np.sum(
                Vvar - np.sum(np.dot(w.T, states).T * data, axis=0) ** 2) / \
                (Nt * (Ne - 1))
            if np.abs(Su - S0) <= np.abs(tol * Su):
                break
            S0 = Su

        return labels

    @staticmethod
    def _reject_short_segments(segmentation, data, min_segment_length):
        """Reject segments that are too short by replacing the labels with the
        adjacent labels based on data correlation."""
        while True:
            # list all segments
            segments = [list(group) for _, group in groupby(segmentation)]
            idx = 0  # where does the segment start

            for k, segment in enumerate(segments):
                skip_condition = [
                    k in (0, len(segments)-1),  # ignore edge segments
                    segment[0] == -1,  # ignore segments labelled with 0
                    min_segment_length <= len(segment)  # ignore large segments
                    ]
                if any(skip_condition):
                    idx += len(segment)
                    continue

                left = idx
                right = idx + len(segment) - 1
                new_segment = segmentation[left:right+1]

                while len(new_segment) != 0:
                    # compute correlation left/right side
                    left_corr = np.abs(_corr_vectors(
                        data[:, left-1].T, data[:, left].T,))
                    right_corr = np.abs(_corr_vectors(
                        data[:, right].T, data[:, right+1].T))

                    if np.abs(right_corr - left_corr) <= 1e-8:
                        # equal corr, try to do both sides
                        if len(new_segment) == 1:
                            # do only one side, left
                            segmentation[left] = segmentation[left-1]
                            left += 1
                        else:
                            # If equal, do both sides
                            segmentation[right] = segmentation[right+1]
                            segmentation[left] = segmentation[left-1]
                            right -= 1
                            left += 1
                    else:
                        if left_corr < right_corr:
                            segmentation[right] = segmentation[right+1]
                            right -= 1
                        elif right_corr < left_corr:
                            segmentation[left] = segmentation[left-1]
                            left += 1

                    # crop segment
                    new_segment = segmentation[left:right+1]

                # segments that were too short might have become long enough,
                # so list them again and check again.
                break
            else:
                break  # stop while loop because all segments are long enough

        return segmentation

    @staticmethod
    def _reject_edge_segments(segmentation):
        """Set the first and last segment as unlabeled (0)."""
        # set first segment to unlabeled
        n = (segmentation != segmentation[0]).argmax()
        segmentation[:n] = -1

        # set last segment to unlabeled
        n = np.flip((segmentation != segmentation[-1])).argmax()
        segmentation[-n:] = -1

        return segmentation

    # --------------------------------------------------------------------
    @property
    def n_clusters(self):
        """
        Number of clusters.

        :type: `int`
        """
        return self._n_clusters

    @property
    def cluster_names(self):
        """
        Name of the clusters.

        :type: `list`
        """
        return self._cluster_names

    @property
    def cluster_centers_(self):
        """
        Center of the clusters. Returns None if cluster algorithm has not been
        fitted.

        :type: `~numpy.array`
        """
        if self._cluster_centers_ is None:
            assert not self._fitted  # sanity-check
            logger.warning('Clustering algorithm has not been fitted.')
        return self._cluster_centers_

    @property
    def info(self):
        """
        Info instance corresponding to the MNE object used to fit the
        clustering algorithm.

        :type: `mne.io.Info`
        """
        if self._info is None:
            assert not self._fitted  # sanity-check
            logger.warning('Clustering algorithm has not been fitted.')
        return self._info

    @property
    def fitted_data(self):
        """
        Data array retrieved from MNE used to fit the clustering algorithm.

        :type: `~numpy.array` shape (n_channels, n_samples)
        """
        if self._fitted_data is None:
            assert not self._fitted  # sanity-check
            logger.warning('Clustering algorithm has not been fitted.')
        return self._fitted_data

    @property
    def labels_(self):
        """
        labels fit variable.
        """
        if self._labels_ is None:
            assert not self._fitted  # sanity-check
            logger.warning('Clustering algorithm has not been fitted.')
        return self._labels_

    @property
    def fitted(self):
        """
        Current fitting state.

        :type: `bool`
        """
        return self._fitted

    @fitted.setter
    def fitted(self, fitted):
        """Property-setter used to reset all fit variables."""
        _check_type(fitted, (bool, ), item_name='fitted')
        if fitted and not self._fitted:
            logger.warning(
                "The property 'fitted' can not be set to 'True' directly. "
                "Please use the .fit() method to fit the clustering "
                "algorithm.")
        elif fitted and self._fitted:
            logger.warning(
                "The property 'fitted' can not be set to 'True' directly. "
                "The clustering algorithm has already been fitted.")
        else:
            self._cluster_centers_ = None
            self._info = None
            self._fitted_data = None
            self._labels_ = None
            self._fitted = False

    # --------------------------------------------------------------------
    @staticmethod
    def _check_n_clusters(n_clusters: int):
        """Check that the number of clusters is a positive integer."""
        _check_type(n_clusters, ('int', ), item_name='n_clusters')
        if n_clusters <= 0:
            raise ValueError(
                "The number of clusters must be a positive integer. "
                f"Provided: '{n_clusters}'.")
        return n_clusters

    @staticmethod
    def _check_reject_by_annotation(reject_by_annotation):
        """Checks the reject_by_annotation argument."""
        _check_type(reject_by_annotation, (bool, str, None),
                    item_name='reject_by_annotation')
        if isinstance(reject_by_annotation, bool):
            if reject_by_annotation:
                reject_by_annotation = 'omit'
            else:
                reject_by_annotation = None
        elif isinstance(reject_by_annotation, str):
            if reject_by_annotation != 'omit':
                raise ValueError(
                    "Argument 'reject_by_annotation' only allows for 'False', "
                    "'True' (omit), or 'omit'. "
                    f"Provided: '{reject_by_annotation}'.")
        return reject_by_annotation<|MERGE_RESOLUTION|>--- conflicted
+++ resolved
@@ -558,22 +558,19 @@
                      half_window_size, min_segment_length, reject_edges,
                      reject_by_annotation):
         """Create segmentation for raw."""
-<<<<<<< HEAD
         predict_parameters = {'factor': factor,
                               'tol': tol,
                               'half_window_size': half_window_size,
                               'min_segment_length': min_segment_length,
                               'reject_edges': reject_edges,
                               'reject_by_annotation': reject_by_annotation}
-        data = raw.get_data(picks=picks)
-=======
+
         # retrieve data for picks
         data = raw.get_data(picks=picks_data)
         # retrieve cluster_centers_ for picks
         cluster_centers_ = deepcopy(self._cluster_centers_)
         cluster_centers_ = cluster_centers_[:, picks_cluster_centers]
 
->>>>>>> 67ca948c
         if reject_by_annotation:
             # retrieve onsets/ends for BAD annotations
             onsets, ends = _annotations_starts_stops(raw, ['BAD'])
@@ -614,22 +611,19 @@
                         factor, tol, half_window_size, min_segment_length,
                         reject_edges):
         """Create segmentation for epochs."""
-<<<<<<< HEAD
+
         predict_parameters = {'factor': factor,
                               'tol': tol,
                               'half_window_size': half_window_size,
                               'min_segment_length': min_segment_length,
                               'reject_edges': reject_edges}
 
-        data = epochs.get_data(picks=picks)
-=======
         # retrieve data for picks
         data = epochs.get_data(picks=picks_data)
         # retrieve cluster_centers_ for picks
         cluster_centers_ = deepcopy(self._cluster_centers_)
         cluster_centers_ = cluster_centers_[:, picks_cluster_centers]
 
->>>>>>> 67ca948c
         segments = list()
         for epoch_data in data:
             segment = _BaseCluster._segment(
