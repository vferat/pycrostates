"""Class and functions to use modified Kmeans."""

from __future__ import annotations  # c.f. PEP 563, PEP 649

from pathlib import Path
from typing import TYPE_CHECKING

import numpy as np
from mne import BaseEpochs
from mne.io import BaseRaw
from mne.parallel import parallel_func
from numpy.random import Generator, RandomState

<<<<<<< HEAD
from .._typing import CHData, Picks, RANDomState
from ..utils import _gev
=======
from ..utils import _corr_vectors
>>>>>>> e486a2cc
from ..utils._checks import _check_n_jobs, _check_random_state, _check_type
from ..utils._docs import copy_doc, fill_doc
from ..utils._logs import logger
from ._base import _BaseCluster

if TYPE_CHECKING:
    from typing import Any, Optional, Union

    from .._typing import Picks, RandomState, ScalarFloatArray, ScalarIntArray
    from ..io import ChData


@fill_doc
class ModKMeans(_BaseCluster):
    r"""Modified K-Means clustering algorithm.

    See :footcite:t:`Marqui1995` for additional information.

    Parameters
    ----------
    %(n_clusters)s
    n_init : int
        Number of time the k-means algorithm is run with different centroid seeds. The
        final result will be the run with the highest Global Explained Variance (GEV).
    max_iter : int
        Maximum number of iterations of the K-means algorithm for a single run.
    tol : float
        Relative tolerance with regards estimate residual noise in the cluster centers
        of two consecutive iterations to declare convergence.
    %(random_state)s

    References
    ----------
    .. footbibliography::
    """

    # TODO: docstring for tol doesn't look english

    def __init__(
        self,
        n_clusters: int,
        n_init: int = 100,
        max_iter: int = 300,
        tol: Union[int, float] = 1e-6,
        random_state: RandomState = None,
    ):
        super().__init__()

        # k-means has a fix number of clusters defined at init
        self._n_clusters = _BaseCluster._check_n_clusters(n_clusters)
        self._cluster_names = [str(k) for k in range(self.n_clusters)]

        # k-means settings
        self._n_init = ModKMeans._check_n_init(n_init)
        self._max_iter = ModKMeans._check_max_iter(max_iter)
        self._tol = ModKMeans._check_tol(tol)
        self._random_state = _check_random_state(random_state)

        # fit variables
        self._GEV_ = None

        # ignore polarity
        self._ignore_polarity = True

    def _repr_html_(self, caption=None):
        from ..html_templates import repr_templates_env

        template = repr_templates_env.get_template("ModKMeans.html.jinja")
        if self.fitted:
            n_samples = self._fitted_data.shape[-1]
            ch_types, ch_counts = np.unique(
                self.get_channel_types(), return_counts=True
            )
            ch_repr = [
                f"{ch_count} {ch_type.upper()}"
                for ch_type, ch_count in zip(ch_types, ch_counts)
            ]
            GEV = f"{self._GEV_ * 100:.2f}"
        else:
            n_samples = None
            ch_repr = None
            GEV = None

        return template.render(
            name=self.__class__.__name__,
            n_clusters=self._n_clusters,
            n_init=self._n_init,
            GEV=GEV,
            cluster_names=self._cluster_names,
            fitted=self._fitted,
            n_samples=n_samples,
            ch_repr=ch_repr,
        )

    @copy_doc(_BaseCluster.__eq__)
    def __eq__(self, other: Any) -> bool:
        if isinstance(other, ModKMeans):
            if not super().__eq__(other):
                return False

            attributes = (
                "_n_init",
                "_max_iter",
                "_tol",
                # '_random_state',
                # TODO: think about comparison and I/O for random states
                "_GEV_",
                "_ignore_polarity",
            )
            for attribute in attributes:
                try:
                    attr1 = self.__getattribute__(attribute)
                    attr2 = other.__getattribute__(attribute)
                except AttributeError:
                    return False
                if attr1 != attr2:
                    return False

            return True
        return False

    @copy_doc(_BaseCluster.__ne__)
    def __ne__(self, other: Any) -> bool:
        return not self.__eq__(other)

    @copy_doc(_BaseCluster._check_fit)
    def _check_fit(self):
        super()._check_fit()
        # sanity-check
        assert self.GEV_ is not None

    @fill_doc
    def fit(
        self,
        inst: Union[BaseRaw, BaseEpochs, ChData],
        picks: Picks = "eeg",
        tmin: Optional[Union[int, float]] = None,
        tmax: Optional[Union[int, float]] = None,
        reject_by_annotation: bool = True,
        n_jobs: int = 1,
        *,
        verbose: Optional[str] = None,
    ) -> None:
        """Compute cluster centers.

        Parameters
        ----------
        inst : Raw | Epochs | ChData
            MNE `~mne.io.Raw`, `~mne.Epochs` or `~pycrostates.io.ChData` object from
            which to extract :term:`cluster centers`.
        picks : str | list | slice | None
            Channels to include. Note that all channels selected must have the same
            type. Slices and lists of integers will be interpreted as channel indices.
            In lists, channel name strings (e.g. ``['Fp1', 'Fp2']``) will pick the given
            channels. Can also be the string values ``“all”`` to pick all channels, or
            ``“data”`` to pick data channels. ``"eeg"`` (default) will pick all eeg
            channels. Note that channels in ``info['bads']`` will be included if their
            names or indices are explicitly provided.
        %(tmin_raw)s
        %(tmax_raw)s
        %(reject_by_annotation_raw)s
        %(n_jobs)s
        %(verbose)s
        """
        n_jobs = _check_n_jobs(n_jobs)
        data = super().fit(
            inst,
            picks=picks,
            tmin=tmin,
            tmax=tmax,
            reject_by_annotation=reject_by_annotation,
            verbose=verbose,
        )

        inits = self._random_state.randint(
            low=0, high=100 * self._n_init, size=(self._n_init)
        )

        if n_jobs == 1:
            best_gev, best_maps, best_segmentation = None, None, None
            count_converged = 0
            for init in inits:
                gev, maps, segmentation, converged = ModKMeans._kmeans(
                    data,
                    self._n_clusters,
                    self._ignore_polarity,
                    self._max_iter,
                    init,
                    self._tol,
                )
                if not converged:
                    continue
                if best_gev is None or gev > best_gev:
                    best_gev, best_maps, best_segmentation = (
                        gev,
                        maps,
                        segmentation,
                    )
                count_converged += 1
        else:
            parallel, p_fun, _ = parallel_func(
                ModKMeans._kmeans, n_jobs, total=self._n_init
            )
            runs = parallel(
                p_fun(
                    data,
                    self._n_clusters,
                    self._ignore_polarity,
                    self._max_iter,
                    init,
                    self._tol,
                )
                for init in inits
            )
            try:
                best_run = np.nanargmax([run[0] if run[3] else np.nan for run in runs])
                best_gev, best_maps, best_segmentation, _ = runs[best_run]
                count_converged = sum(run[3] for run in runs)
            except ValueError:
                best_gev, best_maps, best_segmentation = None, None, None
                count_converged = 0

        if best_gev is not None:
            logger.info(
                "Selecting run with highest GEV = %.2f%% after %i/%i "
                "iterations converged.",
                best_gev * 100,
                count_converged,
                self._n_init,
            )
        else:
            logger.error(
                "All the K-means run failed to converge. Please adapt the tolerance "
                "and the maximum number of iteration."
            )
            self.fitted = False  # reset variables related to fit
            return  # break early

        self._GEV_ = best_gev
        self._cluster_centers_ = best_maps
        self._labels_ = best_segmentation
        self._fitted = True

    @copy_doc(_BaseCluster.save)
    def save(self, fname: Union[str, Path]):
        super().save(fname)
        # TODO: to be replaced by a general writer than infers the writer from
        # the file extension.
        from ..io.fiff import _write_cluster  # pylint: disable=C0415

        _write_cluster(
            fname,
            self._cluster_centers_,
            self._info,
            "ModKMeans",
            self._cluster_names,
            self._fitted_data,
            self._labels_,
            n_init=self._n_init,
            max_iter=self._max_iter,
            tol=self._tol,
            GEV_=self._GEV_,
        )

    # --------------------------------------------------------------------
    @staticmethod
    def _kmeans(
        data: ScalarFloatArray,
        n_clusters: int,
        ignore_polarity: bool,
        max_iter: int,
        random_state: Union[RandomState, Generator],
        tol: Union[int, float],
    ) -> tuple[float, ScalarFloatArray, ScalarIntArray, bool]:
        """Run the k-means algorithm."""
        maps, segmentation, converged = ModKMeans._compute_maps(
            data, n_clusters, ignore_polarity, max_iter, random_state, tol
        )
        gev = _gev(data, maps, segmentation)
        return gev, maps, segmentation, converged

    @staticmethod
    def _compute_maps(
        data: ScalarFloatArray,
        n_clusters: int,
        ignore_polarity: bool,
        max_iter: int,
        random_state: Union[RandomState, Generator],
        tol: Union[int, float],
    ) -> tuple[ScalarFloatArray, bool]:
        """Compute microstates maps.

        Based on mne_microstates by Marijn van Vliet <w.m.vanvliet@gmail.com>
        https://github.com/wmvanvliet/mne_microstates/blob/master/microstates.py
        """
        # TODO: Does this work if the RandomState is a generator?
        if not isinstance(random_state, np.random.RandomState):
            random_state = np.random.RandomState(random_state)

        # ------------------------- handle zeros maps -------------------------
        # zero map can be due to non data in the recording, it's unlikely that
        # all channels recorded the same value at the same time (=0 due to
        # average reference)
        # ---------------------------------------------------------------------
        data = data[:, np.linalg.norm(data.T, axis=1) != 0]
        n_channels, n_samples = data.shape
        data_sum_sq = np.sum(data**2)

        # Select random time points for our initial topographic maps
        init_times = random_state.choice(n_samples, size=n_clusters, replace=False)
        maps = data[:, init_times].T
        # Normalize the maps
        maps /= np.linalg.norm(maps, axis=1, keepdims=True)

        prev_residual = np.inf
        for _ in range(max_iter):
            # Assign each sample to the best matching microstate
            activation = maps.dot(data)
            if ignore_polarity:
                activation = np.abs(activation)
            segmentation = np.argmax(activation, axis=0)

            # Recompute the topographic maps of the microstates, based on the
            # samples that were assigned to each state.
            for state in range(n_clusters):
                idx = segmentation == state
                if np.sum(idx) == 0:
                    maps[state] = 0
                    continue

                # Find largest eigenvector
                maps[state] = data[:, idx].dot(activation[state, idx])
                maps[state] /= np.linalg.norm(maps[state])

            # Estimate residual noise
            act_sum_sq = np.sum(np.sum(maps[segmentation].T * data, axis=0) ** 2)
            residual = abs(data_sum_sq - act_sum_sq)
            residual /= float(n_samples * (n_channels - 1))

            # check convergence
            if (prev_residual - residual) < (tol * residual):
                converged = True
                break

            prev_residual = residual

        else:
            converged = False

        return maps, segmentation, converged

    # --------------------------------------------------------------------
    @property
    def n_init(self) -> int:  # noqa: D401
        """Number of k-means algorithms run with different centroid seeds.

        :type: `int`
        """
        return self._n_init

    @property
    def max_iter(self) -> int:
        """Maximum number of iterations of the k-means algorithm for a run.

        :type: `int`
        """
        return self._max_iter

    @property
    def tol(self) -> Union[int, float]:
        """Relative tolerance to reach convergence.

        :type: `float`
        """
        return self._tol

    @property
    def random_state(self) -> Union[RandomState, Generator]:
        """Random state to fix seed generation.

        :type: `~numpy.random.RandomState` | `~numpy.random.Generator`
        """
        return self._random_state

    @property
    def GEV_(self) -> float:
        """Global Explained Variance.

        :type: `float`
        """
        if self._GEV_ is None:
            assert not self._fitted  # sanity-check
            logger.warning("Clustering algorithm has not been fitted.")
        return self._GEV_

    @_BaseCluster.fitted.setter
    @copy_doc(_BaseCluster.fitted.setter)
    def fitted(self, fitted):
        super(self.__class__, self.__class__).fitted.__set__(self, fitted)
        if not fitted:
            self._GEV_ = None

    # --------------------------------------------------------------------
    # For now, check function are defined as static within KMeans. If they are
    # used outside KMeans, they should be moved to regular function in _base.py
    # --------------------------------------------------------------------
    @staticmethod
    def _check_n_init(n_init: int) -> int:
        """Check that n_init is a positive integer."""
        _check_type(n_init, ("int",), item_name="n_init")
        if n_init <= 0:
            raise ValueError(
                "The number of initialization must be a positive integer. "
                f"Provided: '{n_init}'."
            )
        return n_init

    @staticmethod
    def _check_max_iter(max_iter: int) -> int:
        """Check that max_iter is a positive integer."""
        _check_type(max_iter, ("int",), item_name="max_iter")
        if max_iter <= 0:
            raise ValueError(
                "The number of max iteration must be a positive integer. "
                f"Provided: '{max_iter}'."
            )
        return max_iter

    @staticmethod
    def _check_tol(tol: Union[int, float]) -> Union[int, float]:
        """Check that tol is a positive number."""
        _check_type(tol, ("numeric",), item_name="tol")
        if tol <= 0:
            raise ValueError(
                f"The tolerance must be a positive number. Provided: '{tol}'."
            )
        return tol<|MERGE_RESOLUTION|>--- conflicted
+++ resolved
@@ -11,12 +11,7 @@
 from mne.parallel import parallel_func
 from numpy.random import Generator, RandomState
 
-<<<<<<< HEAD
-from .._typing import CHData, Picks, RANDomState
-from ..utils import _gev
-=======
 from ..utils import _corr_vectors
->>>>>>> e486a2cc
 from ..utils._checks import _check_n_jobs, _check_random_state, _check_type
 from ..utils._docs import copy_doc, fill_doc
 from ..utils._logs import logger
