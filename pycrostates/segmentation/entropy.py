--- conflicted
+++ resolved
@@ -405,11 +405,7 @@
     log_base: Union[float, str] = 2,
     n_jobs: int = 1,
 ):
-<<<<<<< HEAD
     r"""Compute the Auto-information function (aif).
-=======
-    """Compute the Auto-information function (aif) as described in :footcite:t:`von2018partial`.
->>>>>>> dad6a1a8
 
     Compute the Auto-information function (aif) as described in\ :footcite:p:`von2018partial`:
     
