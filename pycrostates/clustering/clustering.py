from __future__ import annotations
from functools import wraps

from typing import Tuple, Union

import matplotlib
import matplotlib.pyplot as plt
import mne
import numpy as np
import scipy
from mne.annotations import _annotations_starts_stops
from mne.io import BaseRaw
from mne.epochs import BaseEpochs
from mne import Evoked
from mne.parallel import check_n_jobs, parallel_func
from mne.preprocessing.ica import _check_start_stop
from mne.utils import _validate_type, logger, verbose, warn, fill_doc
from scipy.signal import find_peaks


def _extract_gfps(data, min_peak_dist=2):
    """ Extract Gfp peaks from input data
    
    Parameters
    ----------
    min_peak_dist : Required minimal horizontal distance (>= 1)
                    in samples between neighbouring peaks.
                    Smaller peaks are removed first until the
                    condition is fulfilled for all remaining peaks.
                    Default to 2.
    X : array-like, shape [n_channels, n_samples]
                The data to extrat Gfp peaks, row by row. scipy.sparse matrices should be
                in CSR format to avoid an un-necessary copy.

    """
    gfp = np.std(data, axis=0)
    peaks, _ = find_peaks(gfp, distance=min_peak_dist)
    gfp_peaks = data[:, peaks]
    return(gfp_peaks)

@verbose
def _compute_maps(data, n_states=4, max_iter=1000, thresh=1e-6,
                  random_state=None, verbose=None):
    if not isinstance(random_state, np.random.RandomState):
        random_state = np.random.RandomState(random_state)
    n_channels, n_samples = data.shape

    # Cache this value for later
    data_sum_sq = np.sum(data ** 2)

    # Select random timepoints for our initial topographic maps
    init_times = random_state.choice(n_samples, size=n_states, replace=False)
    maps = data[:, init_times].T
    maps /= np.linalg.norm(maps, axis=1, keepdims=True)  # Normalize the maps

    prev_residual = np.inf
    for _ in range(max_iter):
        # Assign each sample to the best matching microstate
        activation = maps.dot(data)
        segmentation = np.argmax(np.abs(activation), axis=0)

        # Recompute the topographic maps of the microstates, based on the
        # samples that were assigned to each state.
        for state in range(n_states):
            idx = (segmentation == state)
            if np.sum(idx) == 0:
                logger.info('Some microstates are never activated')
                maps[state] = 0
                continue
            # Find largest eigenvector
            # cov = data[:, idx].dot(data[:, idx].T)
            # _, vec = eigh(cov, eigvals=(n_channels - 1, n_channels - 1))
            # maps[state] = vec.ravel()
            maps[state] = data[:, idx].dot(activation[state, idx])
            maps[state] /= np.linalg.norm(maps[state])

        # Estimate residual noise
        act_sum_sq = np.sum(np.sum(maps[segmentation].T * data, axis=0) ** 2)
        residual = abs(data_sum_sq - act_sum_sq)
        residual /= float(n_samples * (n_channels - 1))

        # Have we converged?
        if (prev_residual - residual) < (thresh * residual):
            # logger.info('Converged at %d iterations.' % iteration)
            break

        prev_residual = residual
    else:
        logger.info('Modified K-means algorithm failed to converge.')

    return maps

def _corr_vectors(A, B, axis=0):
    """Compute pairwise correlation of multiple pairs of vectors.
    Fast way to compute correlation of multiple pairs of vectors without
    computing all pairs as would with corr(A,B). Borrowed from Oli at Stack
    overflow. Note the resulting coefficients vary slightly from the ones
    obtained from corr due differences in the order of the calculations.
    (Differences are of a magnitude of 1e-9 to 1e-17 depending of the tested
    data).
    Parameters
    ----------
    A : ndarray, shape (n, m)
        The first collection of vectors
    B : ndarray, shape (n, m)
        The second collection of vectors
    axis : int
        The axis that contains the elements of each vector. Defaults to 0.
    Returns
    -------
    corr : ndarray, shape (m,)
        For each pair of vectors, the correlation between them.
    """
    An = A - np.mean(A, axis=axis)
    Bn = B - np.mean(B, axis=axis)
    An /= np.linalg.norm(An, axis=axis)
    Bn /= np.linalg.norm(Bn, axis=axis)
    return np.sum(An * Bn, axis=axis)

<<<<<<< HEAD
def _segment(data, states, half_window_size=3, factor=10, crit=10e-6):
=======
def _segment(data, states, half_window_size=3, factor=0, crit=10e-6):
>>>>>>> 146fe288
    S0 = 0
    states = (states.T / np.std(states, axis=1)).T
    data = (data.T / np.std(data, axis=1)).T
    Ne, Nt = data.shape
    Nu = states.shape[0]
    Vvar = np.sum(data * data, axis=0)
    rmat = np.tile(np.arange(0, Nu), (Nt, 1)).T

    labels_all = np.argmax(np.abs(np.dot(states, data)), axis=0)

    w = np.zeros((Nu, Nt))
    w[(rmat == labels_all)] = 1
    e = np.sum(Vvar - np.sum(np.dot(w.T, states).T *
                             data, axis=0) ** 2 / (Nt * (Ne - 1)))

    window = np.ones((1, 2*half_window_size+1))
    while True:
        Nb = scipy.signal.convolve2d(w, window, mode='same')
        x = (np.tile(Vvar, (Nu, 1)) - (np.dot(states, data))**2) / \
            (2 * e * (Ne - 1)) - factor * Nb
        dlt = np.argmin(x, axis=0)

        labels_all = dlt
        w = np.zeros((Nu, Nt))
        w[(rmat == labels_all)] = 1
        Su = np.sum(Vvar - np.sum(np.dot(w.T, states).T *
                                  data, axis=0) ** 2) / (Nt * (Ne - 1))
        if np.abs(Su - S0) <= np.abs(crit * Su):
            break
        else:
            S0 = Su

    labels = labels_all + 1
    # set first segment to unlabeled
    i = 0
    first_label = labels[i]
    while labels[i] == first_label and i < len(labels) - 1:
        labels[i] = 0
        i += 1
    # set last segment to unlabeled
    i = len(labels) - 1
    last_label = labels[i]
    while labels[i] == last_label and i > 0:
        labels[i] = 0
        i -= 1
    return(labels)

<<<<<<< HEAD
class Base_Clustering():
    def __init__(self, n_clusters: int = 4,
                 verbose=None): 
        self.n_clusters = n_clusters
        self.verbose = verbose
        self.current_fit = False
        self.GEV = None
        self.cluster_centers = None
        self.Info = None

    def __repr__(self) -> str:
        if self.current_fit is False:
            s = '| unfitted'
        else:
            s = '| fitted (raw)'
        s = f' n = {str(self.n_clusters)} cluster centers ' + s
        return(f'{self.__class__.__name__} | {s}')
        
    @verbose
    def predict(self, raw: mne.io.RawArray,
                reject_by_annotation: bool = True,
                half_window_size: int = 3, factor: int = 10,
                crit: float = 10e-6,
                verbose: str = None) -> np.ndarray:
        """[summary]

        Args:
            raw (mne.io.RawArray): [description]
            reject_by_annotation (bool, optional): [description]. Defaults to True.
            half_window_size (int, optional): [description]. Defaults to 3.
            factor (int, optional): [description]. Defaults to 10.
            crit (float, optional): [description]. Defaults to 10e-6.
            verbose (str, optional): [description]. Defaults to None.

        Raises:
            ValueError: [description]

        Returns:
            np.ndarray: [description]
        """
        if self.current_fit is False:
            raise ValueError('mod_Kmeans is not fitted.')

        data = raw.get_data()
        if reject_by_annotation:
            onsets, _ends = _annotations_starts_stops(raw, ['BAD'])
            if len(onsets) == 0:
                return(segment(data, self.cluster_centers,
                               half_window_size, factor, crit))

            onsets = onsets.tolist()
            onsets.append(data.shape[-1] - 1)
            _ends = _ends.tolist()
            ends = [0]
            ends.extend(_ends)
            segmentation = np.zeros(data.shape[-1])
            for onset, end in zip(onsets, ends):
                if onset - end >= 2 * half_window_size + 1:  # small segments can't be smoothed
                    sample = data[:, end:onset]
                    segmentation[end:onset] = _segment(sample,
                                                       self.cluster_centers,
                                                       half_window_size, factor,
                                                       crit)
            return(segmentation)

        else:
            return(_segment(data,
                            self.cluster_centers,
                            half_window_size, factor,
                            crit))       

    def plot_cluster_centers(self, info: mne.Info = None) -> Tuple[matplotlib.figure.Figure,
                                                                   matplotlib.axes.Axes]:
        """[summary]

        Args:
            info (mne.Info): [description]

        Raises:
            ValueError: [description]

        Returns:
            Tuple[matplotlib.figure.Figure, matplotlib.axes.Axes]: [description]
        """

        if self.current_fit is False:
            raise ValueError('mod_Kmeans is not fitted.')
        if not info:
            info = self.info
        fig, axs = plt.subplots(1, self.n_clusters)
        for c, center in enumerate(self.cluster_centers):
            mne.viz.plot_topomap(center, info, axes=axs[c], show=False)
        plt.axis('off')
        plt.show()
        return(fig, axs)

    def smart_reorder(self):
        if self.current_fit is False:
            raise ValueError('mod_Kmeans is not fitted.')
        info = self.info
        centers = self.cluster_centers
        
        template = np.array([[-0.13234463, -0.19008217, -0.01808156, -0.06665204, -0.18127315,
        -0.25741473, -0.2313206 ,  0.04239534, -0.14411298, -0.25635016,
         0.1831745 ,  0.17520883, -0.06034687, -0.21948988, -0.2057277 ,
         0.27723199,  0.04632557, -0.1383458 ,  0.36954792,  0.33889126,
         0.1425386 , -0.05140216, -0.07532628,  0.32313928,  0.21629226,
         0.11352515],
       [-0.15034466, -0.08511373, -0.19531161, -0.24267313, -0.16871454,
        -0.04761393,  0.02482456, -0.26414511, -0.15066143,  0.04628036,
        -0.1973625 , -0.24065874, -0.08569745,  0.1729162 ,  0.22345117,
        -0.17553494,  0.00688743,  0.25853483, -0.09196588, -0.09478585,
         0.09460047,  0.32742083,  0.4325027 ,  0.09535141,  0.1959104 ,
         0.31190313],
       [ 0.29388541,  0.2886461 ,  0.27804376,  0.22674127,  0.21938115,
         0.21720292,  0.25153101,  0.12125869,  0.10996983,  0.10638135,
         0.11575272, -0.01388831, -0.04507772, -0.03708886,  0.08203929,
        -0.14818182, -0.20299531, -0.16658826, -0.09488949, -0.23512102,
        -0.30464665, -0.25762648, -0.14058166, -0.22072284, -0.22175042,
        -0.22167467],
       [-0.21660409, -0.22350361, -0.27855619, -0.0097109 ,  0.07119601,
         0.00385336, -0.24792901,  0.08145982,  0.23290418,  0.09985582,
        -0.24242583,  0.13516244,  0.3304661 ,  0.16710186, -0.21832217,
         0.15575575,  0.33346027,  0.18885162, -0.21687347,  0.10926662,
         0.26182733,  0.13760157, -0.19536083, -0.15966419, -0.14684497,
        -0.15296749],
       [-0.12444958, -0.12317709, -0.06189361, -0.20820917, -0.25736043,
        -0.20740485, -0.06941215, -0.18086612, -0.26979589, -0.17602898,
         0.05332203, -0.10101208, -0.20095764, -0.09582802,  0.06883067,
         0.0082463 , -0.07052899,  0.00917889,  0.26984673,  0.13288481,
         0.08062487,  0.13616082,  0.30845643,  0.36843231,  0.35510687,
         0.35583386]])
        ch_names_template =  ['Fp1', 'Fp2', 'F7', 'F3', 'Fz', 'F4', 'F8', 'FC3', 'FCz',
                            'FC4', 'T3', 'C3', 'Cz', 'C4', 'T4', 'CP3', 'CPz', 'CP4',
                            'T5', 'P3', 'Pz', 'P4','T6', 'O1', 'Oz', 'O2']
        
        ch_names_template = [name.lower() for name in ch_names_template]
        ch_names_centers = [name.lower() for name in info['ch_names']]
        common_ch_names = list(set(ch_names_centers).intersection(ch_names_template))
        
        if len (common_ch_names) <= 10:
            warn("Not enought common electrodes with built-in template to automaticalv reorder maps. "
                 "Order hasn't been changed.")
            return()
        
        common_names_template = [ch_names_template.index(name) for name in common_ch_names]
        common_names_centers = [ch_names_centers.index(name) for name in common_ch_names]

        reduc_template = template[:, common_names_template]
        reduc_centers = centers[:, common_names_centers]
          
        mat = np.corrcoef(reduc_template,reduc_centers)[:len(reduc_template), -len(reduc_centers):]
        mat = np.abs(mat)
        mat_ = mat.copy()
        rows = list()
        columns = list()
        while len(columns) < len(template) and len(columns) < len(centers):
            mask_columns = np.ones(mat.shape[1], bool)
            mask_rows = np.ones(mat.shape[0], bool)
            mask_rows[rows] = 0
            mask_columns[columns] = 0
            mat_ = mat[mask_rows,:][:,mask_columns]
            row, column = np.unravel_index(np.where(mat.flatten() == np.max(mat_))[0][0], mat.shape)
            rows.append(row)
            columns.append(column)
            mat[row, column] = -1
        order = [x for _,x in sorted(zip(rows,columns))]
        order = order + [x for x in range(len(centers)) if x not in order]
        self.cluster_centers = centers[order]
        return()

    def reorder(self, order: list):
        if (np.sort(order) != np.arange(0,self.n_clusters, 1)).any():
            raise ValueError('Order contains unexpected values')
        else:
            self.cluster_centers = self.cluster_centers[order]
        return()
    
    def _do_fit(self, raw, *args, **kwargs):
        """Function to overwrite"""
        return()
    
    @verbose
    def fit(self, raw: mne.io.RawArray, verbose=None, *args, **kwargs):
        _validate_type(raw, (BaseRaw), 'raw', 'Raw')
        cluster_centers, GEV, labels =  self._do_fit(raw, verbose=verbose, *args, **kwargs)
        self.cluster_centers = cluster_centers
        self.GEV = GEV
        self.labels = labels
        self.current_fit = True
        self.info = raw.info
        return()
     
     def transform(self, instance)

class mod_Kmeans(Base_Clustering):
    def __init__(self,
                 random_state: Union[float, np.random.RandomState] = None,
                 n_init: int = 100,
                 max_iter: int = 300,
                 tol: float = 1e-6,
                 *args,  **kwargs):
        super().__init__(*args, **kwargs)
        self.random_state = random_state
        self.n_init = n_init
        self.max_iter = max_iter
        self.tol = tol
        self.labels = None

    def _run_mod_kmeans(self, data: np.ndarray) -> Tuple[float,
                                                         np.ndarray,
                                                         np.ndarray]:
        gfp_sum_sq = np.sum(data ** 2)
        maps = _compute_maps(data, self.n_clusters, max_iter=self.max_iter,
                             random_state=self.random_state,
                             thresh=self.tol, verbose=self.verbose)
=======
@fill_doc 
class BaseClustering():
    u"""Base Class for Microstate Clustering algorithm.
    
    Parameters
    ----------
    n_clusters : int
        The number of clusters to form as well as the number of centroids to generate.  
          
    Attributes
    ----------
    n_clusters : int
        The number of clusters to form as well as the number of centroids to generate.
    current_fit : bool
        Flag informing about which data type (raw or epochs) was used for the fit.
    cluster_centers : :class:`numpy.ndarray`, shape ``(n_clusters, n_channels)``
            Cluster centers (i.e Microstates maps)   
    GEV : float
        If fit, the Global explained Variance explained all clusters centers.
    info : dict
            :class:`Measurement info <mne.Info>` of fitted instance.
    """

    def __init__(self, n_clusters: int = 4):
        self.n_clusters = n_clusters
        self.current_fit = 'unfitted'
        self.cluster_centers = None
        self.GEV = None
        self.info = None

    def __repr__(self) -> str:
        if self.current_fit is False:
            s = f'| unfitted'
        else:
            s = f'| fitted ({self.current_fit})'
        s = f' n = {str(self.n_clusters)} cluster centers ' + s
        return(f'{self.__class__.__name__} | {s}')

    def _check_fit(self):
        if self.current_fit is 'unfitted':
            raise ValueError(f'Algorithm must be fitted before using {self.__class__.__name__}')
        return()  

    @verbose
    def transform(self, inst: Union(BaseRaw, BaseEpochs, Evoked), verbose: str = None) -> numpy.ndarray:
        """Compute clustering and transform Instance data to cluster-distance space (absolute spatial correlation).

        Parameters
        ----------
        inst : :class:`mne.io.BaseRaw`, :class:`mne.Epochs`, :class:`mne.Evoked`
            Instance containing data to transform to cluster-distance space (absolute spatial correlation).
        %(verbose)s

        Returns
        ----------
        distances : :class:`numpy.ndarray`
                Instance data transformed in cluster-distance space (absolute spatial correlation).
        """
        self._check_fit()
        _validate_type(inst, (BaseRaw, BaseEpochs, Evoked), 'inst', 'Raw, Epochs or Evoked')
        if isinstance(inst, BaseRaw):
            data = inst.get_data()
            stack = np.vstack([self.cluster_centers, data.T])
            corr = np.corrcoef(stack)[:self.n_clusters, self.n_clusters:]
            distances = np.max(np.abs(corr), axis=0)
        elif isinstance(inst, BaseEpochs):
            data = inst.get_data()
            shape = data.shape
            reshape_data = data.reshape((data.shape[1], -1))
            stack = np.vstack([self.cluster_centers, reshape_data.T])
            corr = np.corrcoef(stack)[:self.n_clusters, self.n_clusters:]
            distances = np.max(np.abs(corr), axis=0)
            distances = distances.reshape((shape[0], -1))
        elif isinstance(inst, Evoked):
            data = inst.data
            stack = np.vstack([self.cluster_centers, data.T])
            corr = np.corrcoef(stack)[:self.n_clusters, self.n_clusters:]
            distances = np.max(np.abs(corr), axis=0)
        return(distances)

    @verbose
    def predict(self,  inst: Union(BaseRaw, Evoked),
                reject_by_annotation: bool = True,
                half_window_size: int = 3, factor: int = 0,
                crit: float = 10e-6,
                verbose: str = None) -> numpy.ndarray:
        """Predict Microstates labels using competitive fitting.

        Parameters
        ----------
        inst : :class:`mne.io.BaseRaw`, :class:`mne.Evoked`
            Instance containing data to predict.
        half_window_size: int
            Number of samples used for the half windows size while smoothing labels.
            Window size = 2 * half_window_size + 1
        factor: int
            Factor used for label smoothing. 0 means no smoothing.
            Defaults to 0.
        crit: float
            Converge criterion. Default to 10e-6.
        %(reject_by_annotation_raw)s
        %(verbose)s

        Returns
        ----------
        segmentation : :class:`numpy.ndarray`
                Microstate sequence derivated from Instance data. Timepoints are labeled according
                to cluster centers number: 1 for the first center, 2 for the second ect..
                0 is used for unlabeled time points.
        """
        self._check_fit()
        _validate_type(inst, (BaseRaw, Evoked), 'inst', 'Raw or Evoked')
        if isinstance(inst, BaseRaw):
            data = inst.get_data()
        elif isinstance(inst, Evoked):
            data = inst.data
            reject_by_annotation = False
            
        if reject_by_annotation:
            onsets, _ends = _annotations_starts_stops(inst, ['BAD'])
            if len(onsets) == 0:
                return(_segment(data, self.cluster_centers,
                            half_window_size, factor, crit))

            onsets = onsets.tolist()
            onsets.append(data.shape[-1] - 1)
            _ends = _ends.tolist()
            ends = [0]
            ends.extend(_ends)
            segmentation = np.zeros(data.shape[-1])
            for onset, end in zip(onsets, ends):
                if onset - end >= 2 * half_window_size + 1:  # small segments can't be smoothed
                    sample = data[:, end:onset]
                    segmentation[end:onset] = _segment(sample,
                                                    self.cluster_centers,
                                                    half_window_size, factor,
                                                    crit)
            return(segmentation)
        else:
            return(_segment(data,
                            self.cluster_centers,
                            half_window_size, factor,
                            crit))       

    def plot_cluster_centers(self) -> matplotlib.figure.Figure:
        """Plot cluster centers as topomaps.
        
        Returns
        ----------
        fig :  matplotlib.figure.Figure
            The figure.
        """
        self._check_fit()
        fig, axs = plt.subplots(1, self.n_clusters)
        for c, center in enumerate(self.cluster_centers):
            mne.viz.plot_topomap(center, info, axes=axs[c], show=False)
        plt.axis('off')
        plt.show()
        return(fig, axs)

    def reorder(self, order: list):
        """Reorder cluster centers.Operate in place.
        Parameters
        ----------
        order : list
            The new cluster centers order. 

        Returns
        ----------
        self : self
            The modfied instance.
        """
        self._check_fit()
        if (np.sort(order) != np.arange(0,self.n_clusters, 1)).any():
            raise ValueError('Order contains unexpected values')
        else:
            self.cluster_centers = self.cluster_centers[order]
        return(self)

    def smart_reorder(self):
        """ Automaticaly reorder cluster centers.Operate in place.

        Returns
        ----------
        self : self
            The modfied instance.
        """        
        self._check_fit()
        info = self.info
        centers = self.cluster_centers
        
        template = np.array([[-0.13234463, -0.19008217, -0.01808156, -0.06665204, -0.18127315,
        -0.25741473, -0.2313206 ,  0.04239534, -0.14411298, -0.25635016,
         0.1831745 ,  0.17520883, -0.06034687, -0.21948988, -0.2057277 ,
         0.27723199,  0.04632557, -0.1383458 ,  0.36954792,  0.33889126,
         0.1425386 , -0.05140216, -0.07532628,  0.32313928,  0.21629226,
         0.11352515],
       [-0.15034466, -0.08511373, -0.19531161, -0.24267313, -0.16871454,
        -0.04761393,  0.02482456, -0.26414511, -0.15066143,  0.04628036,
        -0.1973625 , -0.24065874, -0.08569745,  0.1729162 ,  0.22345117,
        -0.17553494,  0.00688743,  0.25853483, -0.09196588, -0.09478585,
         0.09460047,  0.32742083,  0.4325027 ,  0.09535141,  0.1959104 ,
         0.31190313],
       [ 0.29388541,  0.2886461 ,  0.27804376,  0.22674127,  0.21938115,
         0.21720292,  0.25153101,  0.12125869,  0.10996983,  0.10638135,
         0.11575272, -0.01388831, -0.04507772, -0.03708886,  0.08203929,
        -0.14818182, -0.20299531, -0.16658826, -0.09488949, -0.23512102,
        -0.30464665, -0.25762648, -0.14058166, -0.22072284, -0.22175042,
        -0.22167467],
       [-0.21660409, -0.22350361, -0.27855619, -0.0097109 ,  0.07119601,
         0.00385336, -0.24792901,  0.08145982,  0.23290418,  0.09985582,
        -0.24242583,  0.13516244,  0.3304661 ,  0.16710186, -0.21832217,
         0.15575575,  0.33346027,  0.18885162, -0.21687347,  0.10926662,
         0.26182733,  0.13760157, -0.19536083, -0.15966419, -0.14684497,
        -0.15296749],
       [-0.12444958, -0.12317709, -0.06189361, -0.20820917, -0.25736043,
        -0.20740485, -0.06941215, -0.18086612, -0.26979589, -0.17602898,
         0.05332203, -0.10101208, -0.20095764, -0.09582802,  0.06883067,
         0.0082463 , -0.07052899,  0.00917889,  0.26984673,  0.13288481,
         0.08062487,  0.13616082,  0.30845643,  0.36843231,  0.35510687,
         0.35583386]])
        ch_names_template =  ['Fp1', 'Fp2', 'F7', 'F3', 'Fz', 'F4', 'F8', 'FC3', 'FCz',
                            'FC4', 'T3', 'C3', 'Cz', 'C4', 'T4', 'CP3', 'CPz', 'CP4',
                            'T5', 'P3', 'Pz', 'P4','T6', 'O1', 'Oz', 'O2']
        
        ch_names_template = [name.lower() for name in ch_names_template]
        ch_names_centers = [name.lower() for name in info['ch_names']]
        common_ch_names = list(set(ch_names_centers).intersection(ch_names_template))
        
        if len (common_ch_names) <= 10:
            warn("Not enought common electrodes with built-in template to automaticalv reorder maps. "
                 "Order hasn't been changed.")
            return()
        
        common_names_template = [ch_names_template.index(name) for name in common_ch_names]
        common_names_centers = [ch_names_centers.index(name) for name in common_ch_names]

        reduc_template = template[:, common_names_template]
        reduc_centers = centers[:, common_names_centers]
          
        mat = np.corrcoef(reduc_template,reduc_centers)[:len(reduc_template), -len(reduc_centers):]
        mat = np.abs(mat)
        mat_ = mat.copy()
        rows = list()
        columns = list()
        while len(columns) < len(template) and len(columns) < len(centers):
            mask_columns = np.ones(mat.shape[1], bool)
            mask_rows = np.ones(mat.shape[0], bool)
            mask_rows[rows] = 0
            mask_columns[columns] = 0
            mat_ = mat[mask_rows,:][:,mask_columns]
            row, column = np.unravel_index(np.where(mat.flatten() == np.max(mat_))[0][0], mat.shape)
            rows.append(row)
            columns.append(column)
            mat[row, column] = -1
        order = [x for _,x in sorted(zip(rows,columns))]
        order = order + [x for x in range(len(centers)) if x not in order]
        self.cluster_centers = centers[order]
        return()


class ModKMeans(BaseClustering):
    """Modified K-Means Clustering algorithm.
    
    Parameters
    ----------
    n_clusters : int
        The number of clusters to form as well as the number of centroids to generate.  
          
    Attributes
    ----------
    n_clusters : int
        The number of clusters to form as well as the number of centroids to generate.
    current_fit : bool
        Flag informing about which data type (raw or epochs) was used for the fit.
    cluster_centers : :class:`numpy.ndarray`, shape ``(n_clusters, n_channels)``
            Cluster centers (i.e Microstates maps)         
    GEV : float
        If fit, the Global explained Variance explained all clusters centers.
    info : dict
        :class:`Measurement info <mne.Info>` of fitted instance.
    random_state : int, RandomState instance or None 
        Determines random number generation for centroid initialization. Default=None.
    n_init : int
        Number of time the k-means algorithm will be run with different centroid seeds.
        The final results will be the runs explained the most global explained variance.
        Default=100
    max_iter : int
        Maximum number of iterations of the k-means algorithm for a single run.
        Default=300
    tol : float
        Relative tolerance with regards estimate residual noise in the cluster centers of two consecutive iterations to declare convergence.
    """
    def __init__(self,
                 random_state: Union[int, np.random.RandomState, None] = None,
                 n_init: int = 100,
                 max_iter: int = 300,
                 tol: float = 1e-6,
                 *args,  **kwargs):
        super().__init__(*args, **kwargs)
        self.random_state = random_state
        self.n_init = n_init
        self.max_iter = max_iter
        self.tol = tol
        self.labels = None

    @verbose
    def _run_mod_kmeans(self, data: numpy.ndarray, verbose=None) -> Tuple[float,
                                                         numpy.ndarray,
                                                         numpy.ndarray]:
        gfp_sum_sq = np.sum(data ** 2)
        maps = _compute_maps(data, self.n_clusters, max_iter=self.max_iter,
                             random_state=self.random_state,
                             thresh=self.tol, verbose=verbose)
>>>>>>> 146fe288
        activation = maps.dot(data)
        segmentation = np.argmax(np.abs(activation), axis=0)
        map_corr = _corr_vectors(data, maps[segmentation].T)
        # Compare across iterations using global explained variance (GEV)
        gev = np.sum((data * map_corr) ** 2) / gfp_sum_sq
        return(gev, maps, segmentation)

<<<<<<< HEAD
    def do_fit(self, raw: mne.io.RawArray, start: float = None, stop: float = None,
            reject_by_annotation: bool = True,
            gfp: bool = False, n_jobs: int = 1,
            verbose=None) -> mod_Kmeans:

        reject_by_annotation = 'omit' if reject_by_annotation else None
        start, stop = _check_start_stop(raw, start, stop)
        n_jobs = check_n_jobs(n_jobs)

        if len(raw.info['bads']) is not 0:
            warn('Bad channels are present in the recording. '
                 'They will still be used to compute microstate topographies. '
                 'Consider using Raw.pick() or Raw.interpolate_bads()'
                 ' before fitting.')

        data = raw.get_data(start, stop,
                            reject_by_annotation=reject_by_annotation)
        if gfp is True:
            data = _extract_gfps(data)

        best_gev = 0
        if n_jobs == 1:
            for _ in range(self.n_init):
                gev, maps, segmentation = self._run_mod_kmeans(data)
=======
    @verbose
    def fit(self, inst: Union(BaseRaw, BaseEpochs, Evoked), start: float = None, stop: float = None,
            reject_by_annotation: bool = True,
            gfp: bool = False, n_jobs: int = 1,
            verbose=None):
        """Segment Instance into microstate sequence.

        Parameters
        ----------
        inst : :class:`mne.io.BaseRaw`, :class:`mne.Epochs`, :class:`mne.Evoked`
            Instance containing data to transform to cluster-distance space (absolute spatial correlation).
        gfp : bool
            If True, only takes gfp peaks to fit the algorithm. If False use all available data. 
        %(n_jobs)s
        %(raw_tmin)s
        %(raw_tmax)s
        %(reject_by_annotation_raw)s
        %(verbose)s

        Returns
        ----------
        distances : :class:`numpy.ndarray`
                Instance data transformed in cluster-distance space (absolute spatial correlation).
        """
        _validate_type(inst, (BaseRaw, BaseEpochs, Evoked), 'inst', 'Raw, Epochs or Evoked')
        n_jobs = check_n_jobs(n_jobs)

        if len(inst.info['bads']) != 0:
            warn('Bad channels are present in the recording. '
                 'They will still be used to compute microstate topographies. '
                 'Consider using instance.pick() or instance.interpolate_bads()'
                 ' before fitting.')
            
        if isinstance(inst, BaseRaw):
            current_fit = 'Raw'
            reject_by_annotation = 'omit' if reject_by_annotation else None
            start, stop = _check_start_stop(inst, start, stop)
            data = inst.get_data(start, stop,
                                reject_by_annotation=reject_by_annotation)
            if gfp is True:
                data = _extract_gfps(data)
                
        elif isinstance(inst, BaseEpochs):
            current_fit = 'Epochs'
            data = inst.get_data()
            if gfp is True:
                epochs = list()
                for epoch in data:
                    epoch = _extract_gfps(epoch)
                    epochs.append(epoch)
                data = np.hstack(epochs)
            data = data.reshape((data.shape[1], -1))

        if isinstance(inst, Evoked):
            current_fit = 'Evoked'
            data = inst.data
            if gfp is True:
                data = _extract_gfps(data)
                
        cluster_centers, GEV, _ =  self._do_fit(data=data, start=start, stop=stop, gfp=gfp,
                                            reject_by_annotation=reject_by_annotation,
                                            n_jobs=n_jobs,verbose=verbose)       
        self.cluster_centers = cluster_centers
        self.GEV = GEV
        self.info = inst.info
        self.current_fit = current_fit
        return()
    
    def _do_fit(self, data: np.nd.array, start: float = None, stop: float = None,
            reject_by_annotation: bool = True,
            gfp: bool = False, n_jobs: int = 1,
            verbose=None) -> ModKMeans:
        best_gev = 0
        if n_jobs == 1:
            for _ in range(self.n_init):
                gev, maps, segmentation = self._run_mod_kmeans(data, verbose=verbose)
>>>>>>> 146fe288
                if gev > best_gev:
                    best_gev, best_maps, best_segmentation = gev, maps, segmentation
        else:
            parallel, p_fun, _ = parallel_func(self._run_mod_kmeans,
                                               total=self.n_init,
                                               n_jobs=n_jobs)
<<<<<<< HEAD
            runs = parallel(p_fun(data) for i in range(self.n_init))
=======
            runs = parallel(p_fun(data, verbose=verbose) for i in range(self.n_init))
>>>>>>> 146fe288
            runs = np.array(runs)
            best_run = np.argmax(runs[:, 0])
            best_gev, best_maps, best_segmentation = runs[best_run]

        return(best_maps, best_gev, best_segmentation)
<<<<<<< HEAD

        
if __name__ == "__main__":
    from mne.datasets import sample
    import mne
    montage = mne.channels.make_standard_montage('standard_1005')
    data_path = sample.data_path()
    raw_fname = 'E:\\Studies_ADHD\\Arns\\preproc_tomas_CTRL\\origin\\ArnsControls.S12017427.999999.eo.edf'

    # Setup for reading the raw data
    raw = mne.io.read_raw_edf(raw_fname, preload=True)
    raw.set_montage(montage)
    raw = raw.pick('eeg')
    raw = raw.filter(0, 40)
    raw = raw.crop(0, 60)
    print(raw.info['sfreq'])
    print(raw.info['ch_names'])
    modK = mod_Kmeans(n_clusters=3)
    print(modK)
    modK.fit(raw, gfp=True, n_jobs=5, verbose=False)
    print(modK)
    modK.plot_cluster_centers() 
    modK.reorder([2,1,0])
    modK.reorder([3,1,0])
    modK.plot_cluster_centers() 
    seg = modK.predict(raw, reject_by_annotation=True)
    print(modK.GEV)
=======
>>>>>>> 146fe288
<|MERGE_RESOLUTION|>--- conflicted
+++ resolved
@@ -20,7 +20,7 @@
 
 def _extract_gfps(data, min_peak_dist=2):
     """ Extract Gfp peaks from input data
-    
+
     Parameters
     ----------
     min_peak_dist : Required minimal horizontal distance (>= 1)
@@ -36,11 +36,13 @@
     gfp = np.std(data, axis=0)
     peaks, _ = find_peaks(gfp, distance=min_peak_dist)
     gfp_peaks = data[:, peaks]
-    return(gfp_peaks)
+    return gfp_peaks
+
 
 @verbose
-def _compute_maps(data, n_states=4, max_iter=1000, thresh=1e-6,
-                  random_state=None, verbose=None):
+def _compute_maps(
+    data, n_states=4, max_iter=1000, thresh=1e-6, random_state=None, verbose=None
+):
     if not isinstance(random_state, np.random.RandomState):
         random_state = np.random.RandomState(random_state)
     n_channels, n_samples = data.shape
@@ -62,9 +64,9 @@
         # Recompute the topographic maps of the microstates, based on the
         # samples that were assigned to each state.
         for state in range(n_states):
-            idx = (segmentation == state)
+            idx = segmentation == state
             if np.sum(idx) == 0:
-                logger.info('Some microstates are never activated')
+                logger.info("Some microstates are never activated")
                 maps[state] = 0
                 continue
             # Find largest eigenvector
@@ -86,9 +88,10 @@
 
         prev_residual = residual
     else:
-        logger.info('Modified K-means algorithm failed to converge.')
+        logger.info("Modified K-means algorithm failed to converge.")
 
     return maps
+
 
 def _corr_vectors(A, B, axis=0):
     """Compute pairwise correlation of multiple pairs of vectors.
@@ -117,11 +120,8 @@
     Bn /= np.linalg.norm(Bn, axis=axis)
     return np.sum(An * Bn, axis=axis)
 
-<<<<<<< HEAD
-def _segment(data, states, half_window_size=3, factor=10, crit=10e-6):
-=======
+
 def _segment(data, states, half_window_size=3, factor=0, crit=10e-6):
->>>>>>> 146fe288
     S0 = 0
     states = (states.T / np.std(states, axis=1)).T
     data = (data.T / np.std(data, axis=1)).T
@@ -134,21 +134,24 @@
 
     w = np.zeros((Nu, Nt))
     w[(rmat == labels_all)] = 1
-    e = np.sum(Vvar - np.sum(np.dot(w.T, states).T *
-                             data, axis=0) ** 2 / (Nt * (Ne - 1)))
-
-    window = np.ones((1, 2*half_window_size+1))
+    e = np.sum(
+        Vvar - np.sum(np.dot(w.T, states).T * data, axis=0) ** 2 / (Nt * (Ne - 1))
+    )
+
+    window = np.ones((1, 2 * half_window_size + 1))
     while True:
-        Nb = scipy.signal.convolve2d(w, window, mode='same')
-        x = (np.tile(Vvar, (Nu, 1)) - (np.dot(states, data))**2) / \
-            (2 * e * (Ne - 1)) - factor * Nb
+        Nb = scipy.signal.convolve2d(w, window, mode="same")
+        x = (np.tile(Vvar, (Nu, 1)) - (np.dot(states, data)) ** 2) / (
+            2 * e * (Ne - 1)
+        ) - factor * Nb
         dlt = np.argmin(x, axis=0)
 
         labels_all = dlt
         w = np.zeros((Nu, Nt))
         w[(rmat == labels_all)] = 1
-        Su = np.sum(Vvar - np.sum(np.dot(w.T, states).T *
-                                  data, axis=0) ** 2) / (Nt * (Ne - 1))
+        Su = np.sum(Vvar - np.sum(np.dot(w.T, states).T * data, axis=0) ** 2) / (
+            Nt * (Ne - 1)
+        )
         if np.abs(Su - S0) <= np.abs(crit * Su):
             break
         else:
@@ -167,235 +170,18 @@
     while labels[i] == last_label and i > 0:
         labels[i] = 0
         i -= 1
-    return(labels)
-
-<<<<<<< HEAD
-class Base_Clustering():
-    def __init__(self, n_clusters: int = 4,
-                 verbose=None): 
-        self.n_clusters = n_clusters
-        self.verbose = verbose
-        self.current_fit = False
-        self.GEV = None
-        self.cluster_centers = None
-        self.Info = None
-
-    def __repr__(self) -> str:
-        if self.current_fit is False:
-            s = '| unfitted'
-        else:
-            s = '| fitted (raw)'
-        s = f' n = {str(self.n_clusters)} cluster centers ' + s
-        return(f'{self.__class__.__name__} | {s}')
-        
-    @verbose
-    def predict(self, raw: mne.io.RawArray,
-                reject_by_annotation: bool = True,
-                half_window_size: int = 3, factor: int = 10,
-                crit: float = 10e-6,
-                verbose: str = None) -> np.ndarray:
-        """[summary]
-
-        Args:
-            raw (mne.io.RawArray): [description]
-            reject_by_annotation (bool, optional): [description]. Defaults to True.
-            half_window_size (int, optional): [description]. Defaults to 3.
-            factor (int, optional): [description]. Defaults to 10.
-            crit (float, optional): [description]. Defaults to 10e-6.
-            verbose (str, optional): [description]. Defaults to None.
-
-        Raises:
-            ValueError: [description]
-
-        Returns:
-            np.ndarray: [description]
-        """
-        if self.current_fit is False:
-            raise ValueError('mod_Kmeans is not fitted.')
-
-        data = raw.get_data()
-        if reject_by_annotation:
-            onsets, _ends = _annotations_starts_stops(raw, ['BAD'])
-            if len(onsets) == 0:
-                return(segment(data, self.cluster_centers,
-                               half_window_size, factor, crit))
-
-            onsets = onsets.tolist()
-            onsets.append(data.shape[-1] - 1)
-            _ends = _ends.tolist()
-            ends = [0]
-            ends.extend(_ends)
-            segmentation = np.zeros(data.shape[-1])
-            for onset, end in zip(onsets, ends):
-                if onset - end >= 2 * half_window_size + 1:  # small segments can't be smoothed
-                    sample = data[:, end:onset]
-                    segmentation[end:onset] = _segment(sample,
-                                                       self.cluster_centers,
-                                                       half_window_size, factor,
-                                                       crit)
-            return(segmentation)
-
-        else:
-            return(_segment(data,
-                            self.cluster_centers,
-                            half_window_size, factor,
-                            crit))       
-
-    def plot_cluster_centers(self, info: mne.Info = None) -> Tuple[matplotlib.figure.Figure,
-                                                                   matplotlib.axes.Axes]:
-        """[summary]
-
-        Args:
-            info (mne.Info): [description]
-
-        Raises:
-            ValueError: [description]
-
-        Returns:
-            Tuple[matplotlib.figure.Figure, matplotlib.axes.Axes]: [description]
-        """
-
-        if self.current_fit is False:
-            raise ValueError('mod_Kmeans is not fitted.')
-        if not info:
-            info = self.info
-        fig, axs = plt.subplots(1, self.n_clusters)
-        for c, center in enumerate(self.cluster_centers):
-            mne.viz.plot_topomap(center, info, axes=axs[c], show=False)
-        plt.axis('off')
-        plt.show()
-        return(fig, axs)
-
-    def smart_reorder(self):
-        if self.current_fit is False:
-            raise ValueError('mod_Kmeans is not fitted.')
-        info = self.info
-        centers = self.cluster_centers
-        
-        template = np.array([[-0.13234463, -0.19008217, -0.01808156, -0.06665204, -0.18127315,
-        -0.25741473, -0.2313206 ,  0.04239534, -0.14411298, -0.25635016,
-         0.1831745 ,  0.17520883, -0.06034687, -0.21948988, -0.2057277 ,
-         0.27723199,  0.04632557, -0.1383458 ,  0.36954792,  0.33889126,
-         0.1425386 , -0.05140216, -0.07532628,  0.32313928,  0.21629226,
-         0.11352515],
-       [-0.15034466, -0.08511373, -0.19531161, -0.24267313, -0.16871454,
-        -0.04761393,  0.02482456, -0.26414511, -0.15066143,  0.04628036,
-        -0.1973625 , -0.24065874, -0.08569745,  0.1729162 ,  0.22345117,
-        -0.17553494,  0.00688743,  0.25853483, -0.09196588, -0.09478585,
-         0.09460047,  0.32742083,  0.4325027 ,  0.09535141,  0.1959104 ,
-         0.31190313],
-       [ 0.29388541,  0.2886461 ,  0.27804376,  0.22674127,  0.21938115,
-         0.21720292,  0.25153101,  0.12125869,  0.10996983,  0.10638135,
-         0.11575272, -0.01388831, -0.04507772, -0.03708886,  0.08203929,
-        -0.14818182, -0.20299531, -0.16658826, -0.09488949, -0.23512102,
-        -0.30464665, -0.25762648, -0.14058166, -0.22072284, -0.22175042,
-        -0.22167467],
-       [-0.21660409, -0.22350361, -0.27855619, -0.0097109 ,  0.07119601,
-         0.00385336, -0.24792901,  0.08145982,  0.23290418,  0.09985582,
-        -0.24242583,  0.13516244,  0.3304661 ,  0.16710186, -0.21832217,
-         0.15575575,  0.33346027,  0.18885162, -0.21687347,  0.10926662,
-         0.26182733,  0.13760157, -0.19536083, -0.15966419, -0.14684497,
-        -0.15296749],
-       [-0.12444958, -0.12317709, -0.06189361, -0.20820917, -0.25736043,
-        -0.20740485, -0.06941215, -0.18086612, -0.26979589, -0.17602898,
-         0.05332203, -0.10101208, -0.20095764, -0.09582802,  0.06883067,
-         0.0082463 , -0.07052899,  0.00917889,  0.26984673,  0.13288481,
-         0.08062487,  0.13616082,  0.30845643,  0.36843231,  0.35510687,
-         0.35583386]])
-        ch_names_template =  ['Fp1', 'Fp2', 'F7', 'F3', 'Fz', 'F4', 'F8', 'FC3', 'FCz',
-                            'FC4', 'T3', 'C3', 'Cz', 'C4', 'T4', 'CP3', 'CPz', 'CP4',
-                            'T5', 'P3', 'Pz', 'P4','T6', 'O1', 'Oz', 'O2']
-        
-        ch_names_template = [name.lower() for name in ch_names_template]
-        ch_names_centers = [name.lower() for name in info['ch_names']]
-        common_ch_names = list(set(ch_names_centers).intersection(ch_names_template))
-        
-        if len (common_ch_names) <= 10:
-            warn("Not enought common electrodes with built-in template to automaticalv reorder maps. "
-                 "Order hasn't been changed.")
-            return()
-        
-        common_names_template = [ch_names_template.index(name) for name in common_ch_names]
-        common_names_centers = [ch_names_centers.index(name) for name in common_ch_names]
-
-        reduc_template = template[:, common_names_template]
-        reduc_centers = centers[:, common_names_centers]
-          
-        mat = np.corrcoef(reduc_template,reduc_centers)[:len(reduc_template), -len(reduc_centers):]
-        mat = np.abs(mat)
-        mat_ = mat.copy()
-        rows = list()
-        columns = list()
-        while len(columns) < len(template) and len(columns) < len(centers):
-            mask_columns = np.ones(mat.shape[1], bool)
-            mask_rows = np.ones(mat.shape[0], bool)
-            mask_rows[rows] = 0
-            mask_columns[columns] = 0
-            mat_ = mat[mask_rows,:][:,mask_columns]
-            row, column = np.unravel_index(np.where(mat.flatten() == np.max(mat_))[0][0], mat.shape)
-            rows.append(row)
-            columns.append(column)
-            mat[row, column] = -1
-        order = [x for _,x in sorted(zip(rows,columns))]
-        order = order + [x for x in range(len(centers)) if x not in order]
-        self.cluster_centers = centers[order]
-        return()
-
-    def reorder(self, order: list):
-        if (np.sort(order) != np.arange(0,self.n_clusters, 1)).any():
-            raise ValueError('Order contains unexpected values')
-        else:
-            self.cluster_centers = self.cluster_centers[order]
-        return()
-    
-    def _do_fit(self, raw, *args, **kwargs):
-        """Function to overwrite"""
-        return()
-    
-    @verbose
-    def fit(self, raw: mne.io.RawArray, verbose=None, *args, **kwargs):
-        _validate_type(raw, (BaseRaw), 'raw', 'Raw')
-        cluster_centers, GEV, labels =  self._do_fit(raw, verbose=verbose, *args, **kwargs)
-        self.cluster_centers = cluster_centers
-        self.GEV = GEV
-        self.labels = labels
-        self.current_fit = True
-        self.info = raw.info
-        return()
-     
-     def transform(self, instance)
-
-class mod_Kmeans(Base_Clustering):
-    def __init__(self,
-                 random_state: Union[float, np.random.RandomState] = None,
-                 n_init: int = 100,
-                 max_iter: int = 300,
-                 tol: float = 1e-6,
-                 *args,  **kwargs):
-        super().__init__(*args, **kwargs)
-        self.random_state = random_state
-        self.n_init = n_init
-        self.max_iter = max_iter
-        self.tol = tol
-        self.labels = None
-
-    def _run_mod_kmeans(self, data: np.ndarray) -> Tuple[float,
-                                                         np.ndarray,
-                                                         np.ndarray]:
-        gfp_sum_sq = np.sum(data ** 2)
-        maps = _compute_maps(data, self.n_clusters, max_iter=self.max_iter,
-                             random_state=self.random_state,
-                             thresh=self.tol, verbose=self.verbose)
-=======
-@fill_doc 
-class BaseClustering():
-    u"""Base Class for Microstate Clustering algorithm.
-    
+    return labels
+
+
+@fill_doc
+class BaseClustering:
+    """Base Class for Microstate Clustering algorithm.
+
     Parameters
     ----------
     n_clusters : int
-        The number of clusters to form as well as the number of centroids to generate.  
-          
+        The number of clusters to form as well as the number of centroids to generate.
+
     Attributes
     ----------
     n_clusters : int
@@ -403,7 +189,7 @@
     current_fit : bool
         Flag informing about which data type (raw or epochs) was used for the fit.
     cluster_centers : :class:`numpy.ndarray`, shape ``(n_clusters, n_channels)``
-            Cluster centers (i.e Microstates maps)   
+            Cluster centers (i.e Microstates maps)
     GEV : float
         If fit, the Global explained Variance explained all clusters centers.
     info : dict
@@ -412,26 +198,30 @@
 
     def __init__(self, n_clusters: int = 4):
         self.n_clusters = n_clusters
-        self.current_fit = 'unfitted'
+        self.current_fit = "unfitted"
         self.cluster_centers = None
         self.GEV = None
         self.info = None
 
     def __repr__(self) -> str:
         if self.current_fit is False:
-            s = f'| unfitted'
+            s = f"| unfitted"
         else:
-            s = f'| fitted ({self.current_fit})'
-        s = f' n = {str(self.n_clusters)} cluster centers ' + s
-        return(f'{self.__class__.__name__} | {s}')
+            s = f"| fitted ({self.current_fit})"
+        s = f" n = {str(self.n_clusters)} cluster centers " + s
+        return f"{self.__class__.__name__} | {s}"
 
     def _check_fit(self):
-        if self.current_fit is 'unfitted':
-            raise ValueError(f'Algorithm must be fitted before using {self.__class__.__name__}')
-        return()  
+        if self.current_fit is "unfitted":
+            raise ValueError(
+                f"Algorithm must be fitted before using {self.__class__.__name__}"
+            )
+        return ()
 
     @verbose
-    def transform(self, inst: Union(BaseRaw, BaseEpochs, Evoked), verbose: str = None) -> numpy.ndarray:
+    def transform(
+        self, inst: Union(BaseRaw, BaseEpochs, Evoked), verbose: str = None
+    ) -> numpy.ndarray:
         """Compute clustering and transform Instance data to cluster-distance space (absolute spatial correlation).
 
         Parameters
@@ -446,33 +236,39 @@
                 Instance data transformed in cluster-distance space (absolute spatial correlation).
         """
         self._check_fit()
-        _validate_type(inst, (BaseRaw, BaseEpochs, Evoked), 'inst', 'Raw, Epochs or Evoked')
+        _validate_type(
+            inst, (BaseRaw, BaseEpochs, Evoked), "inst", "Raw, Epochs or Evoked"
+        )
         if isinstance(inst, BaseRaw):
             data = inst.get_data()
             stack = np.vstack([self.cluster_centers, data.T])
-            corr = np.corrcoef(stack)[:self.n_clusters, self.n_clusters:]
+            corr = np.corrcoef(stack)[: self.n_clusters, self.n_clusters :]
             distances = np.max(np.abs(corr), axis=0)
         elif isinstance(inst, BaseEpochs):
             data = inst.get_data()
             shape = data.shape
             reshape_data = data.reshape((data.shape[1], -1))
             stack = np.vstack([self.cluster_centers, reshape_data.T])
-            corr = np.corrcoef(stack)[:self.n_clusters, self.n_clusters:]
+            corr = np.corrcoef(stack)[: self.n_clusters, self.n_clusters :]
             distances = np.max(np.abs(corr), axis=0)
             distances = distances.reshape((shape[0], -1))
         elif isinstance(inst, Evoked):
             data = inst.data
             stack = np.vstack([self.cluster_centers, data.T])
-            corr = np.corrcoef(stack)[:self.n_clusters, self.n_clusters:]
+            corr = np.corrcoef(stack)[: self.n_clusters, self.n_clusters :]
             distances = np.max(np.abs(corr), axis=0)
-        return(distances)
+        return distances
 
     @verbose
-    def predict(self,  inst: Union(BaseRaw, Evoked),
-                reject_by_annotation: bool = True,
-                half_window_size: int = 3, factor: int = 0,
-                crit: float = 10e-6,
-                verbose: str = None) -> numpy.ndarray:
+    def predict(
+        self,
+        inst: Union(BaseRaw, Evoked),
+        reject_by_annotation: bool = True,
+        half_window_size: int = 3,
+        factor: int = 0,
+        crit: float = 10e-6,
+        verbose: str = None,
+    ) -> numpy.ndarray:
         """Predict Microstates labels using competitive fitting.
 
         Parameters
@@ -498,18 +294,19 @@
                 0 is used for unlabeled time points.
         """
         self._check_fit()
-        _validate_type(inst, (BaseRaw, Evoked), 'inst', 'Raw or Evoked')
+        _validate_type(inst, (BaseRaw, Evoked), "inst", "Raw or Evoked")
         if isinstance(inst, BaseRaw):
             data = inst.get_data()
         elif isinstance(inst, Evoked):
             data = inst.data
             reject_by_annotation = False
-            
+
         if reject_by_annotation:
-            onsets, _ends = _annotations_starts_stops(inst, ['BAD'])
+            onsets, _ends = _annotations_starts_stops(inst, ["BAD"])
             if len(onsets) == 0:
-                return(_segment(data, self.cluster_centers,
-                            half_window_size, factor, crit))
+                return _segment(
+                    data, self.cluster_centers, half_window_size, factor, crit
+                )
 
             onsets = onsets.tolist()
             onsets.append(data.shape[-1] - 1)
@@ -518,22 +315,20 @@
             ends.extend(_ends)
             segmentation = np.zeros(data.shape[-1])
             for onset, end in zip(onsets, ends):
-                if onset - end >= 2 * half_window_size + 1:  # small segments can't be smoothed
+                if (
+                    onset - end >= 2 * half_window_size + 1
+                ):  # small segments can't be smoothed
                     sample = data[:, end:onset]
-                    segmentation[end:onset] = _segment(sample,
-                                                    self.cluster_centers,
-                                                    half_window_size, factor,
-                                                    crit)
-            return(segmentation)
+                    segmentation[end:onset] = _segment(
+                        sample, self.cluster_centers, half_window_size, factor, crit
+                    )
+            return segmentation
         else:
-            return(_segment(data,
-                            self.cluster_centers,
-                            half_window_size, factor,
-                            crit))       
+            return _segment(data, self.cluster_centers, half_window_size, factor, crit)
 
     def plot_cluster_centers(self) -> matplotlib.figure.Figure:
         """Plot cluster centers as topomaps.
-        
+
         Returns
         ----------
         fig :  matplotlib.figure.Figure
@@ -543,16 +338,16 @@
         fig, axs = plt.subplots(1, self.n_clusters)
         for c, center in enumerate(self.cluster_centers):
             mne.viz.plot_topomap(center, info, axes=axs[c], show=False)
-        plt.axis('off')
+        plt.axis("off")
         plt.show()
-        return(fig, axs)
+        return (fig, axs)
 
     def reorder(self, order: list):
         """Reorder cluster centers.Operate in place.
         Parameters
         ----------
         order : list
-            The new cluster centers order. 
+            The new cluster centers order.
 
         Returns
         ----------
@@ -560,11 +355,11 @@
             The modfied instance.
         """
         self._check_fit()
-        if (np.sort(order) != np.arange(0,self.n_clusters, 1)).any():
-            raise ValueError('Order contains unexpected values')
+        if (np.sort(order) != np.arange(0, self.n_clusters, 1)).any():
+            raise ValueError("Order contains unexpected values")
         else:
             self.cluster_centers = self.cluster_centers[order]
-        return(self)
+        return self
 
     def smart_reorder(self):
         """ Automaticaly reorder cluster centers.Operate in place.
@@ -573,61 +368,208 @@
         ----------
         self : self
             The modfied instance.
-        """        
+        """
         self._check_fit()
         info = self.info
         centers = self.cluster_centers
-        
-        template = np.array([[-0.13234463, -0.19008217, -0.01808156, -0.06665204, -0.18127315,
-        -0.25741473, -0.2313206 ,  0.04239534, -0.14411298, -0.25635016,
-         0.1831745 ,  0.17520883, -0.06034687, -0.21948988, -0.2057277 ,
-         0.27723199,  0.04632557, -0.1383458 ,  0.36954792,  0.33889126,
-         0.1425386 , -0.05140216, -0.07532628,  0.32313928,  0.21629226,
-         0.11352515],
-       [-0.15034466, -0.08511373, -0.19531161, -0.24267313, -0.16871454,
-        -0.04761393,  0.02482456, -0.26414511, -0.15066143,  0.04628036,
-        -0.1973625 , -0.24065874, -0.08569745,  0.1729162 ,  0.22345117,
-        -0.17553494,  0.00688743,  0.25853483, -0.09196588, -0.09478585,
-         0.09460047,  0.32742083,  0.4325027 ,  0.09535141,  0.1959104 ,
-         0.31190313],
-       [ 0.29388541,  0.2886461 ,  0.27804376,  0.22674127,  0.21938115,
-         0.21720292,  0.25153101,  0.12125869,  0.10996983,  0.10638135,
-         0.11575272, -0.01388831, -0.04507772, -0.03708886,  0.08203929,
-        -0.14818182, -0.20299531, -0.16658826, -0.09488949, -0.23512102,
-        -0.30464665, -0.25762648, -0.14058166, -0.22072284, -0.22175042,
-        -0.22167467],
-       [-0.21660409, -0.22350361, -0.27855619, -0.0097109 ,  0.07119601,
-         0.00385336, -0.24792901,  0.08145982,  0.23290418,  0.09985582,
-        -0.24242583,  0.13516244,  0.3304661 ,  0.16710186, -0.21832217,
-         0.15575575,  0.33346027,  0.18885162, -0.21687347,  0.10926662,
-         0.26182733,  0.13760157, -0.19536083, -0.15966419, -0.14684497,
-        -0.15296749],
-       [-0.12444958, -0.12317709, -0.06189361, -0.20820917, -0.25736043,
-        -0.20740485, -0.06941215, -0.18086612, -0.26979589, -0.17602898,
-         0.05332203, -0.10101208, -0.20095764, -0.09582802,  0.06883067,
-         0.0082463 , -0.07052899,  0.00917889,  0.26984673,  0.13288481,
-         0.08062487,  0.13616082,  0.30845643,  0.36843231,  0.35510687,
-         0.35583386]])
-        ch_names_template =  ['Fp1', 'Fp2', 'F7', 'F3', 'Fz', 'F4', 'F8', 'FC3', 'FCz',
-                            'FC4', 'T3', 'C3', 'Cz', 'C4', 'T4', 'CP3', 'CPz', 'CP4',
-                            'T5', 'P3', 'Pz', 'P4','T6', 'O1', 'Oz', 'O2']
-        
+
+        template = np.array(
+            [
+                [
+                    -0.13234463,
+                    -0.19008217,
+                    -0.01808156,
+                    -0.06665204,
+                    -0.18127315,
+                    -0.25741473,
+                    -0.2313206,
+                    0.04239534,
+                    -0.14411298,
+                    -0.25635016,
+                    0.1831745,
+                    0.17520883,
+                    -0.06034687,
+                    -0.21948988,
+                    -0.2057277,
+                    0.27723199,
+                    0.04632557,
+                    -0.1383458,
+                    0.36954792,
+                    0.33889126,
+                    0.1425386,
+                    -0.05140216,
+                    -0.07532628,
+                    0.32313928,
+                    0.21629226,
+                    0.11352515,
+                ],
+                [
+                    -0.15034466,
+                    -0.08511373,
+                    -0.19531161,
+                    -0.24267313,
+                    -0.16871454,
+                    -0.04761393,
+                    0.02482456,
+                    -0.26414511,
+                    -0.15066143,
+                    0.04628036,
+                    -0.1973625,
+                    -0.24065874,
+                    -0.08569745,
+                    0.1729162,
+                    0.22345117,
+                    -0.17553494,
+                    0.00688743,
+                    0.25853483,
+                    -0.09196588,
+                    -0.09478585,
+                    0.09460047,
+                    0.32742083,
+                    0.4325027,
+                    0.09535141,
+                    0.1959104,
+                    0.31190313,
+                ],
+                [
+                    0.29388541,
+                    0.2886461,
+                    0.27804376,
+                    0.22674127,
+                    0.21938115,
+                    0.21720292,
+                    0.25153101,
+                    0.12125869,
+                    0.10996983,
+                    0.10638135,
+                    0.11575272,
+                    -0.01388831,
+                    -0.04507772,
+                    -0.03708886,
+                    0.08203929,
+                    -0.14818182,
+                    -0.20299531,
+                    -0.16658826,
+                    -0.09488949,
+                    -0.23512102,
+                    -0.30464665,
+                    -0.25762648,
+                    -0.14058166,
+                    -0.22072284,
+                    -0.22175042,
+                    -0.22167467,
+                ],
+                [
+                    -0.21660409,
+                    -0.22350361,
+                    -0.27855619,
+                    -0.0097109,
+                    0.07119601,
+                    0.00385336,
+                    -0.24792901,
+                    0.08145982,
+                    0.23290418,
+                    0.09985582,
+                    -0.24242583,
+                    0.13516244,
+                    0.3304661,
+                    0.16710186,
+                    -0.21832217,
+                    0.15575575,
+                    0.33346027,
+                    0.18885162,
+                    -0.21687347,
+                    0.10926662,
+                    0.26182733,
+                    0.13760157,
+                    -0.19536083,
+                    -0.15966419,
+                    -0.14684497,
+                    -0.15296749,
+                ],
+                [
+                    -0.12444958,
+                    -0.12317709,
+                    -0.06189361,
+                    -0.20820917,
+                    -0.25736043,
+                    -0.20740485,
+                    -0.06941215,
+                    -0.18086612,
+                    -0.26979589,
+                    -0.17602898,
+                    0.05332203,
+                    -0.10101208,
+                    -0.20095764,
+                    -0.09582802,
+                    0.06883067,
+                    0.0082463,
+                    -0.07052899,
+                    0.00917889,
+                    0.26984673,
+                    0.13288481,
+                    0.08062487,
+                    0.13616082,
+                    0.30845643,
+                    0.36843231,
+                    0.35510687,
+                    0.35583386,
+                ],
+            ]
+        )
+        ch_names_template = [
+            "Fp1",
+            "Fp2",
+            "F7",
+            "F3",
+            "Fz",
+            "F4",
+            "F8",
+            "FC3",
+            "FCz",
+            "FC4",
+            "T3",
+            "C3",
+            "Cz",
+            "C4",
+            "T4",
+            "CP3",
+            "CPz",
+            "CP4",
+            "T5",
+            "P3",
+            "Pz",
+            "P4",
+            "T6",
+            "O1",
+            "Oz",
+            "O2",
+        ]
+
         ch_names_template = [name.lower() for name in ch_names_template]
-        ch_names_centers = [name.lower() for name in info['ch_names']]
+        ch_names_centers = [name.lower() for name in info["ch_names"]]
         common_ch_names = list(set(ch_names_centers).intersection(ch_names_template))
-        
-        if len (common_ch_names) <= 10:
-            warn("Not enought common electrodes with built-in template to automaticalv reorder maps. "
-                 "Order hasn't been changed.")
-            return()
-        
-        common_names_template = [ch_names_template.index(name) for name in common_ch_names]
-        common_names_centers = [ch_names_centers.index(name) for name in common_ch_names]
+
+        if len(common_ch_names) <= 10:
+            warn(
+                "Not enought common electrodes with built-in template to automaticalv reorder maps. "
+                "Order hasn't been changed."
+            )
+            return ()
+
+        common_names_template = [
+            ch_names_template.index(name) for name in common_ch_names
+        ]
+        common_names_centers = [
+            ch_names_centers.index(name) for name in common_ch_names
+        ]
 
         reduc_template = template[:, common_names_template]
         reduc_centers = centers[:, common_names_centers]
-          
-        mat = np.corrcoef(reduc_template,reduc_centers)[:len(reduc_template), -len(reduc_centers):]
+
+        mat = np.corrcoef(reduc_template, reduc_centers)[
+            : len(reduc_template), -len(reduc_centers) :
+        ]
         mat = np.abs(mat)
         mat_ = mat.copy()
         rows = list()
@@ -637,25 +579,27 @@
             mask_rows = np.ones(mat.shape[0], bool)
             mask_rows[rows] = 0
             mask_columns[columns] = 0
-            mat_ = mat[mask_rows,:][:,mask_columns]
-            row, column = np.unravel_index(np.where(mat.flatten() == np.max(mat_))[0][0], mat.shape)
+            mat_ = mat[mask_rows, :][:, mask_columns]
+            row, column = np.unravel_index(
+                np.where(mat.flatten() == np.max(mat_))[0][0], mat.shape
+            )
             rows.append(row)
             columns.append(column)
             mat[row, column] = -1
-        order = [x for _,x in sorted(zip(rows,columns))]
+        order = [x for _, x in sorted(zip(rows, columns))]
         order = order + [x for x in range(len(centers)) if x not in order]
         self.cluster_centers = centers[order]
-        return()
+        return ()
 
 
 class ModKMeans(BaseClustering):
     """Modified K-Means Clustering algorithm.
-    
+
     Parameters
     ----------
     n_clusters : int
-        The number of clusters to form as well as the number of centroids to generate.  
-          
+        The number of clusters to form as well as the number of centroids to generate.
+
     Attributes
     ----------
     n_clusters : int
@@ -663,12 +607,12 @@
     current_fit : bool
         Flag informing about which data type (raw or epochs) was used for the fit.
     cluster_centers : :class:`numpy.ndarray`, shape ``(n_clusters, n_channels)``
-            Cluster centers (i.e Microstates maps)         
+            Cluster centers (i.e Microstates maps)
     GEV : float
         If fit, the Global explained Variance explained all clusters centers.
     info : dict
         :class:`Measurement info <mne.Info>` of fitted instance.
-    random_state : int, RandomState instance or None 
+    random_state : int, RandomState instance or None
         Determines random number generation for centroid initialization. Default=None.
     n_init : int
         Number of time the k-means algorithm will be run with different centroid seeds.
@@ -680,12 +624,16 @@
     tol : float
         Relative tolerance with regards estimate residual noise in the cluster centers of two consecutive iterations to declare convergence.
     """
-    def __init__(self,
-                 random_state: Union[int, np.random.RandomState, None] = None,
-                 n_init: int = 100,
-                 max_iter: int = 300,
-                 tol: float = 1e-6,
-                 *args,  **kwargs):
+
+    def __init__(
+        self,
+        random_state: Union[int, np.random.RandomState, None] = None,
+        n_init: int = 100,
+        max_iter: int = 300,
+        tol: float = 1e-6,
+        *args,
+        **kwargs,
+    ):
         super().__init__(*args, **kwargs)
         self.random_state = random_state
         self.n_init = n_init
@@ -694,52 +642,36 @@
         self.labels = None
 
     @verbose
-    def _run_mod_kmeans(self, data: numpy.ndarray, verbose=None) -> Tuple[float,
-                                                         numpy.ndarray,
-                                                         numpy.ndarray]:
+    def _run_mod_kmeans(
+        self, data: numpy.ndarray, verbose=None
+    ) -> Tuple[float, numpy.ndarray, numpy.ndarray]:
         gfp_sum_sq = np.sum(data ** 2)
-        maps = _compute_maps(data, self.n_clusters, max_iter=self.max_iter,
-                             random_state=self.random_state,
-                             thresh=self.tol, verbose=verbose)
->>>>>>> 146fe288
+        maps = _compute_maps(
+            data,
+            self.n_clusters,
+            max_iter=self.max_iter,
+            random_state=self.random_state,
+            thresh=self.tol,
+            verbose=verbose,
+        )
         activation = maps.dot(data)
         segmentation = np.argmax(np.abs(activation), axis=0)
         map_corr = _corr_vectors(data, maps[segmentation].T)
         # Compare across iterations using global explained variance (GEV)
         gev = np.sum((data * map_corr) ** 2) / gfp_sum_sq
-        return(gev, maps, segmentation)
-
-<<<<<<< HEAD
-    def do_fit(self, raw: mne.io.RawArray, start: float = None, stop: float = None,
-            reject_by_annotation: bool = True,
-            gfp: bool = False, n_jobs: int = 1,
-            verbose=None) -> mod_Kmeans:
-
-        reject_by_annotation = 'omit' if reject_by_annotation else None
-        start, stop = _check_start_stop(raw, start, stop)
-        n_jobs = check_n_jobs(n_jobs)
-
-        if len(raw.info['bads']) is not 0:
-            warn('Bad channels are present in the recording. '
-                 'They will still be used to compute microstate topographies. '
-                 'Consider using Raw.pick() or Raw.interpolate_bads()'
-                 ' before fitting.')
-
-        data = raw.get_data(start, stop,
-                            reject_by_annotation=reject_by_annotation)
-        if gfp is True:
-            data = _extract_gfps(data)
-
-        best_gev = 0
-        if n_jobs == 1:
-            for _ in range(self.n_init):
-                gev, maps, segmentation = self._run_mod_kmeans(data)
-=======
+        return (gev, maps, segmentation)
+
     @verbose
-    def fit(self, inst: Union(BaseRaw, BaseEpochs, Evoked), start: float = None, stop: float = None,
-            reject_by_annotation: bool = True,
-            gfp: bool = False, n_jobs: int = 1,
-            verbose=None):
+    def fit(
+        self,
+        inst: Union(BaseRaw, BaseEpochs, Evoked),
+        start: float = None,
+        stop: float = None,
+        reject_by_annotation: bool = True,
+        gfp: bool = False,
+        n_jobs: int = 1,
+        verbose=None,
+    ):
         """Segment Instance into microstate sequence.
 
         Parameters
@@ -747,7 +679,7 @@
         inst : :class:`mne.io.BaseRaw`, :class:`mne.Epochs`, :class:`mne.Evoked`
             Instance containing data to transform to cluster-distance space (absolute spatial correlation).
         gfp : bool
-            If True, only takes gfp peaks to fit the algorithm. If False use all available data. 
+            If True, only takes gfp peaks to fit the algorithm. If False use all available data.
         %(n_jobs)s
         %(raw_tmin)s
         %(raw_tmax)s
@@ -759,26 +691,29 @@
         distances : :class:`numpy.ndarray`
                 Instance data transformed in cluster-distance space (absolute spatial correlation).
         """
-        _validate_type(inst, (BaseRaw, BaseEpochs, Evoked), 'inst', 'Raw, Epochs or Evoked')
+        _validate_type(
+            inst, (BaseRaw, BaseEpochs, Evoked), "inst", "Raw, Epochs or Evoked"
+        )
         n_jobs = check_n_jobs(n_jobs)
 
-        if len(inst.info['bads']) != 0:
-            warn('Bad channels are present in the recording. '
-                 'They will still be used to compute microstate topographies. '
-                 'Consider using instance.pick() or instance.interpolate_bads()'
-                 ' before fitting.')
-            
+        if len(inst.info["bads"]) != 0:
+            warn(
+                "Bad channels are present in the recording. "
+                "They will still be used to compute microstate topographies. "
+                "Consider using instance.pick() or instance.interpolate_bads()"
+                " before fitting."
+            )
+
         if isinstance(inst, BaseRaw):
-            current_fit = 'Raw'
-            reject_by_annotation = 'omit' if reject_by_annotation else None
+            current_fit = "Raw"
+            reject_by_annotation = "omit" if reject_by_annotation else None
             start, stop = _check_start_stop(inst, start, stop)
-            data = inst.get_data(start, stop,
-                                reject_by_annotation=reject_by_annotation)
+            data = inst.get_data(start, stop, reject_by_annotation=reject_by_annotation)
             if gfp is True:
                 data = _extract_gfps(data)
-                
+
         elif isinstance(inst, BaseEpochs):
-            current_fit = 'Epochs'
+            current_fit = "Epochs"
             data = inst.get_data()
             if gfp is True:
                 epochs = list()
@@ -789,72 +724,49 @@
             data = data.reshape((data.shape[1], -1))
 
         if isinstance(inst, Evoked):
-            current_fit = 'Evoked'
+            current_fit = "Evoked"
             data = inst.data
             if gfp is True:
                 data = _extract_gfps(data)
-                
-        cluster_centers, GEV, _ =  self._do_fit(data=data, start=start, stop=stop, gfp=gfp,
-                                            reject_by_annotation=reject_by_annotation,
-                                            n_jobs=n_jobs,verbose=verbose)       
+
+        cluster_centers, GEV, _ = self._do_fit(
+            data=data,
+            start=start,
+            stop=stop,
+            gfp=gfp,
+            reject_by_annotation=reject_by_annotation,
+            n_jobs=n_jobs,
+            verbose=verbose,
+        )
         self.cluster_centers = cluster_centers
         self.GEV = GEV
         self.info = inst.info
         self.current_fit = current_fit
-        return()
-    
-    def _do_fit(self, data: np.nd.array, start: float = None, stop: float = None,
-            reject_by_annotation: bool = True,
-            gfp: bool = False, n_jobs: int = 1,
-            verbose=None) -> ModKMeans:
+        return ()
+
+    def _do_fit(
+        self,
+        data: np.nd.array,
+        start: float = None,
+        stop: float = None,
+        reject_by_annotation: bool = True,
+        gfp: bool = False,
+        n_jobs: int = 1,
+        verbose=None,
+    ) -> ModKMeans:
         best_gev = 0
         if n_jobs == 1:
             for _ in range(self.n_init):
                 gev, maps, segmentation = self._run_mod_kmeans(data, verbose=verbose)
->>>>>>> 146fe288
                 if gev > best_gev:
                     best_gev, best_maps, best_segmentation = gev, maps, segmentation
         else:
-            parallel, p_fun, _ = parallel_func(self._run_mod_kmeans,
-                                               total=self.n_init,
-                                               n_jobs=n_jobs)
-<<<<<<< HEAD
-            runs = parallel(p_fun(data) for i in range(self.n_init))
-=======
+            parallel, p_fun, _ = parallel_func(
+                self._run_mod_kmeans, total=self.n_init, n_jobs=n_jobs
+            )
             runs = parallel(p_fun(data, verbose=verbose) for i in range(self.n_init))
->>>>>>> 146fe288
             runs = np.array(runs)
             best_run = np.argmax(runs[:, 0])
             best_gev, best_maps, best_segmentation = runs[best_run]
 
-        return(best_maps, best_gev, best_segmentation)
-<<<<<<< HEAD
-
-        
-if __name__ == "__main__":
-    from mne.datasets import sample
-    import mne
-    montage = mne.channels.make_standard_montage('standard_1005')
-    data_path = sample.data_path()
-    raw_fname = 'E:\\Studies_ADHD\\Arns\\preproc_tomas_CTRL\\origin\\ArnsControls.S12017427.999999.eo.edf'
-
-    # Setup for reading the raw data
-    raw = mne.io.read_raw_edf(raw_fname, preload=True)
-    raw.set_montage(montage)
-    raw = raw.pick('eeg')
-    raw = raw.filter(0, 40)
-    raw = raw.crop(0, 60)
-    print(raw.info['sfreq'])
-    print(raw.info['ch_names'])
-    modK = mod_Kmeans(n_clusters=3)
-    print(modK)
-    modK.fit(raw, gfp=True, n_jobs=5, verbose=False)
-    print(modK)
-    modK.plot_cluster_centers() 
-    modK.reorder([2,1,0])
-    modK.reorder([3,1,0])
-    modK.plot_cluster_centers() 
-    seg = modK.predict(raw, reject_by_annotation=True)
-    print(modK.GEV)
-=======
->>>>>>> 146fe288
+        return (best_maps, best_gev, best_segmentation)