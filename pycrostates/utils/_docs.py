--- conflicted
+++ resolved
@@ -66,19 +66,7 @@
 cluster_centers : array (n_clusters, n_channels)
     Fitted clusters, i.e. the microstates maps."""
 
-<<<<<<< HEAD
-# -- Segmentation --
-docdict[
-    "segmentation"
-] = """
-segmentation : RawSegmentation | EpochsSegmentation
-    Segmentation object containing the microstate symbolic sequence."""
-docdict[
-    "cluster_centers_seg"
-] = """
-=======
 docdict["cluster_centers_seg"] = """
->>>>>>> c4d50b78
 cluster_centers : array (n_clusters, n_channels)
      Clusters, i.e. the microstates maps used to compute the segmentation."""
 
@@ -163,60 +151,6 @@
     Array of transition probability values from one label to another.
     First axis indicates state ``"from"``. Second axis indicates state ``"to"``."""
 
-<<<<<<< HEAD
-# ------ autoinformation -------
-docdict[
-    "labels_info"
-] = """
-labels : array (n_symbols, )
-    Microstate symbolic sequence."""
-docdict[
-    "state_to_ignore"
-] = """
-state_to_ignore : int | None
-    Ignore state with symbol ``state_to_ignore`` from analysis."""
-docdict[
-    "log_base"
-] = """
-log_base : float | str
-    The log base to use.
-    If string:
-    * ``bits``: log_base = ``2``
-    * ``natural``: log_base = ``np.e``
-    * ``dits``: log_base = ``10``
-    Default to ``bits``."""
-
-# ------ Viz -------
-docdict[
-    "cmap"
-] = """
-cmap : str | colormap | None
-    The colormap to use. If None, ``viridis`` is used."""
-docdict[
-    "block"
-] = """
-block : bool
-    Whether to halt program execution until the figure is closed."""
-docdict[
-    "axes_topo"
-] = """
-axes : Axes | None
-    Either ``None`` to create a new figure or axes (or an array of axes) on which the
-    topographic map should be plotted. If the number of microstates maps to plot is
-    ``≥ 1``, an array of axes of size ``n_clusters`` should be provided."""
-docdict[
-    "axes_seg"
-] = """
-axes : Axes | None
-    Either ``None`` to create a new figure or axes on which the segmentation is
-    plotted."""
-docdict[
-    "axes_cbar"
-] = """
-cbar_axes : Axes | None
-    Axes on which to draw the colorbar, otherwise the colormap takes space from the main
-    axes."""
-=======
 # -- U ---------------------------------------------------------------------------------
 # -- V ---------------------------------------------------------------------------------
 docdict["verbose"] = """
@@ -230,7 +164,6 @@
 # -- X ---------------------------------------------------------------------------------
 # -- Y ---------------------------------------------------------------------------------
 # -- Z ---------------------------------------------------------------------------------
->>>>>>> c4d50b78
 
 # -- Documentation functions -----------------------------------------------------------
 docdict_indented: dict[int, dict[str, str]] = {}
