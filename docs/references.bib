--- conflicted
+++ resolved
@@ -42,41 +42,6 @@
  year = {1974}
 }
 
-<<<<<<< HEAD
-% Atomize and Agglomerate Hierarchical Clustering (AAHC)
-@article{Murray2008,
-  author = {Murray, Micah M. and Brunet, Denis and Michel, Christoph M.},
-  journal = {Brain Topography},
-  title = {Topographic {ERP} {Analyses}: {A} {Step}-by-{Step} {Tutorial} {Review}},
-  year = {2008},
-  volume = {20},
-  number = {4},
-  pages = {249--264},
-  doi = {10.1007/s10548-008-0054-5}
-}
-
-
-@inproceedings{Roweis1997,
-  author = {Roweis, Sam},
-  booktitle = {Advances in Neural Information Processing Systems},
-  editor = {M. Jordan and M. Kearns and S. Solla},
-  publisher = {MIT Press},
-  title = {EM Algorithms for PCA and SPCA},
-  url = {https://proceedings.neurips.cc/paper/1997/file/d9731321ef4e063ebbee79298fa36f56-Paper.pdf},
-  volume = {10},
-  year = {1997},
-}
-
-@article{Marqui1995,
-  author={Pascual-Marqui, R.D. and Michel, C.M. and Lehmann, D.},
-  journal={IEEE Transactions on Biomedical Engineering},
-  title={Segmentation of brain electrical activity into microstates: model estimation and validation},
-  year={1995},
-  volume={42},
-  number={7},
-  pages={658-665},
-  doi={10.1109/10.391164}
-=======
 @article{GramfortEtAl2013a,
  author = {Gramfort, Alexandre and Luessi, Martin and Larson, Eric and Engemann, Denis A. and Strohmeier, Daniel and Brodbeck, Christian and Goj, Roman and Jas, Mainak and Brooks, Teon and Parkkonen, Lauri and H{\"a}m{\"a}l{\"a}inen, Matti S.},
  doi = {10.3389/fnins.2013.00267},
@@ -86,7 +51,6 @@
  title = {{{MEG}} and {{EEG}} Data Analysis with {{MNE}}-{{Python}}},
  volume = {7},
  year = {2013}
->>>>>>> c8bcc0a3
 }
 
 @article{GramfortEtAl2014,
@@ -130,6 +94,28 @@
  year = {2018}
 }
 
+@article{Murray2008,
+ author = {Murray, Micah M. and Brunet, Denis and Michel, Christoph M.},
+ doi = {10.1007/s10548-008-0054-5},
+ journal = {Brain Topography},
+ number = {4},
+ pages = {249--264},
+ title = {Topographic {ERP} {Analyses}: {A} {Step}-by-{Step} {Tutorial} {Review}},
+ volume = {20},
+ year = {2008}
+}
+
+@inproceedings{Roweis1997,
+ author = {Roweis, Sam},
+ booktitle = {Advances in Neural Information Processing Systems},
+ editor = {M. Jordan and M. Kearns and S. Solla},
+ publisher = {MIT Press},
+ title = {EM Algorithms for PCA and SPCA},
+ url = {https://proceedings.neurips.cc/paper/1997/file/d9731321ef4e063ebbee79298fa36f56-Paper.pdf},
+ volume = {10},
+ year = {1997}
+}
+
 @article{Silhouettes,
  author = {Peter J. Rousseeuw},
  doi = {10.1016/0377-0427(87)90125-7},
