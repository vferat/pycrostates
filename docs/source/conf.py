# Configuration file for the Sphinx documentation builder.
#
# This file only contains a selection of the most common options. For a full
# list see the documentation:
# https://www.sphinx-doc.org/en/master/usage/configuration.html


import inspect
import sys
from datetime import date
from importlib import import_module
from pathlib import Path
from typing import Dict, Optional

from sphinx_gallery.sorting import ExplicitOrder, FileNameSortKey

import pycrostates

# -- project information -----------------------------------------------------
# https://www.sphinx-doc.org/en/master/usage/configuration.html#project-information

project = "pycrostates"
author = "Victor Férat"
copyright = f"{date.today().year}, {author}"
release = pycrostates.__version__
package = pycrostates.__name__
gh_url = "https://github.com/vferat/pycrostates"

# -- general configuration ---------------------------------------------------
# https://www.sphinx-doc.org/en/master/usage/configuration.html#general-configuration

# If your documentation needs a minimal Sphinx version, state it here.
needs_sphinx = "5.0"

# The document name of the “root” document, that is, the document that contains
# the root toctree directive.
root_doc = "index"

# Add any Sphinx extension module names here, as strings. They can be
# extensions coming with Sphinx (named 'sphinx.ext.*') or your custom
# ones.
extensions = [
    "sphinx.ext.autodoc",
    "sphinx.ext.autosectionlabel",
    "sphinx.ext.autosummary",
    "sphinx.ext.intersphinx",
    "sphinx.ext.linkcode",
    "sphinx.ext.mathjax",
    "numpydoc",
    "sphinxcontrib.bibtex",
    "sphinx_copybutton",
    "sphinx_design",
    "sphinx_gallery.gen_gallery",
    "sphinx_issues",
]

templates_path = ["_templates"]
exclude_patterns = ["_build", "Thumbs.db", ".DS_Store", "**.ipynb_checkpoints"]

# Sphinx will warn about all references where the target cannot be found.
nitpicky = True
nitpick_ignore = [
    ("py:class", "None.  Remove all items from D."),
    ("py:class", "a set-like object providing a view on D's items"),
    ("py:class", "a set-like object providing a view on D's keys"),
    ("py:class", "an object providing a view on D's values"),
    (
        "py:class",
        "v, remove specified key and return the corresponding value.",
    ),
]

# A list of ignored prefixes for module index sorting.
modindex_common_prefix = [f"{package}."]

# The name of a reST role (builtin or Sphinx extension) to use as the default
# role, that is, for text marked up `like this`. This can be set to 'py:obj' to
# make `filter` a cross-reference to the Python function “filter”.
default_role = "py:obj"

# -- options for HTML output -------------------------------------------------
html_theme = "pydata_sphinx_theme"
html_title = f"{project} {release}"
html_theme_options = {
    "icon_links": [
        {
            "name": "GitHub",
            "url": gh_url,
            "icon": "fab fa-github-square",
        },
        {
            "name": "Slack",
            "url": "https://pycrostates.slack.com",
            "icon": "fab fa-slack",
        },
    ],
    "external_links": [
        {"name": "MNE", "url": "https://mne.tools/stable/index.html"}
    ],
}

# Add any paths that contain custom static files (such as style sheets) here,
# relative to this directory. They are copied after the builtin static files,
# so a file named "default.css" will overwrite the builtin "default.css".
html_static_path = [str(Path(__file__).parent.parent / "_static")]
html_css_files = ["style.css"]
# If true, links to the reST sources are added to the pages.
html_show_sourcelink = False
html_copy_source = False
html_show_sphinx = False

# variables to pass to HTML templating engine
html_context = {
    "pygment_light_style": "tango",
    "pygment_dark_style": "native",
}

# -- autodoc -----------------------------------------------------------------
# autodoc
autodoc_typehints = "none"
autodoc_member_order = "groupwise"
autodoc_warningiserror = True
autoclass_content = "class"
autodoc_default_options = {"inherited-members": None}

# -- autosummary -------------------------------------------------------------
autosummary_generate = True

# -- autosectionlabels -------------------------------------------------------
autosectionlabel_prefix_document = True

# -- intersphinx -------------------------------------------------------------
intersphinx_mapping = {
    "python": ("https://docs.python.org/3", None),
    "numpy": ("https://numpy.org/devdocs", None),
    "scipy": ("https://scipy.github.io/devdocs", None),
    "matplotlib": ("https://matplotlib.org", None),
    "mne": ("https://mne.tools/stable/", None),
    "joblib": ("https://joblib.readthedocs.io/en/latest", None),
    "pandas": ("https://pandas.pydata.org/pandas-docs/stable/", None),
    "sklearn": ("https://scikit-learn.org/stable/", None),
}
intersphinx_timeout = 5

# -- sphinx-issues -----------------------------------------------------------
issues_github_path = gh_url.split("http://github.com/")[-1]

# -- numpydoc ----------------------------------------------------------------
numpydoc_class_members_toctree = False
numpydoc_attributes_as_param_list = True

# x-ref
numpydoc_xref_param_type = True
numpydoc_xref_aliases = {
    # Python
    "bool": ":class:`python:bool`",
    "Path": "pathlib.Path",
    # MNE
    "DigMontage": "mne.channels.DigMontage",
    "Epochs": "mne.Epochs",
    "Evoked": "mne.Evoked",
    "Info": "mne.Info",
    "Projection": "mne.Projection",
    "Raw": "mne.io.Raw",
    # Pycrostates:
    "ChData": "pycrostates.io.ChData",
    "ChInfo": "pycrostates.io.ChInfo",
    "RawSegmentation": "pycrostates.segmentation.RawSegmentation",
    "EpochsSegmentation": "pycrostates.segmentation.EpochsSegmentation",
    # Matplotlib
    "Axes": "matplotlib.axes.Axes",
    "Figure": "matplotlib.figure.Figure",
}
numpydoc_xref_ignore = {
    "instance",
    "of",
    "shape",
    "n_channels",
    "n_clusters",
    "n_epochs",
    "n_samples",
}

# validate
# https://numpydoc.readthedocs.io/en/latest/validation.html#validation-checks
error_ignores = {
    "GL01",  # docstring should start in the line immediately after the quotes
    "EX01",  # section 'Examples' not found
    "ES01",  # no extended summary found
    "SA01",  # section 'See Also' not found
    "RT02",  # The first line of the Returns section should contain only the type, unless multiple values are being returned  # noqa
    "SA04",  # Missing description for See Also "{reference_name}" reference'Missing description for See Also "{reference_name}" reference  # noqa
}
numpydoc_validate = True
numpydoc_validation_checks = {"all"} | set(error_ignores)
numpydoc_validation_exclude = {  # regex to ignore during docstring check
    r"\.__getitem__",
    r"\.__contains__",
    r"\.__hash__",
    r"\.__mul__",
    r"\.__sub__",
    r"\.__add__",
    r"\.__iter__",
    r"\.__div__",
    r"\.__neg__",
    # dict subclasses
    r"\.clear",
    r"\.get$",
    r"\.fromkeys",
    r"\.items",
    r"\.keys",
    r"\.pop",
    r"\.popitem",
    r"\.setdefault",
    r"\.update",
    r"\.values",
    # copy methods
    r"\.copy",
    # segmentation classes
    # TODO: the __init__.py methods should be refactored from *args, **kwargs
    # to the actual list of arguments.
    r"pycrostates.segmentation.EpochsSegmentation",
    r"pycrostates.segmentation.RawSegmentation",
}

# -- sphinxcontrib-bibtex ----------------------------------------------------
bibtex_bibfiles = ["../references.bib"]

# -- sphinx.ext.linkcode -----------------------------------------------------
# https://www.sphinx-doc.org/en/master/usage/extensions/linkcode.html


def linkcode_resolve(domain: str, info: Dict[str, str]) -> Optional[str]:
    """Determine the URL corresponding to a Python object.

    Parameters
    ----------
    domain : str
        One of 'py', 'c', 'cpp', 'javascript'.
    info : dict
        With keys "module" and "fullname".

    Returns
    -------
    url : str | None
        The code URL. If None, no link is added.
    """
    if domain != "py":
        return None  # only document python objects

    # retrieve pyobject and file
    try:
        module = import_module(info["module"])
        pyobject = module
        for elt in info["fullname"].split("."):
            pyobject = getattr(pyobject, elt)
        while hasattr(pyobject, '__wrapped__'):
            pyobject = pyobject.__wrapped__
        fname = inspect.getsourcefile(pyobject).replace("\\", "/")
    except Exception:
        # Either the object could not be loaded or the file was not found.
        # For instance, properties will raise.
        return None

    # retrieve start/stop lines
    source, start_line = inspect.getsourcelines(pyobject)
    lines = "L%d-L%d" % (start_line, start_line + len(source) - 1)

    # create URL
    if "dev" in release:
        branch = "main"
    else:
        return None  # alternatively, link to a maint/version branch
    try:
        fname = fname.split(f"/{package}/{package}/")[1]
        url = f"{gh_url}/blob/{branch}/{package}/{fname}#{lines}"
    except IndexError:
        # this is an MNE function
        fname = fname.split("/mne/")[1]
        url = f"https://github.com/mne-tools/mne-python/blob/{branch}/mne/{fname}#{lines}"  # noqa
    return url


# -- sphinx-gallery ----------------------------------------------------------
sphinx_gallery_conf = {
    "backreferences_dir": "generated/backreferences",
    "doc_module": ("pycrostates",),
    "examples_dirs": [str(Path(__file__).parent.parent.parent / "tutorials")],
    "gallery_dirs": ["generated/auto_tutorials"],
    "line_numbers": False,  # messes with style
    "plot_gallery": True,
    "reference_url": dict(pycrostates=None),  # documented lib uses None
    "remove_config_comments": True,
    "show_memory": sys.platform == "linux",
    "subsection_order": ExplicitOrder(
        [
            "../../tutorials/preprocessing",
            "../../tutorials/clustering",
            "../../tutorials/group_level_analysis",
            "../../tutorials/metrics",
        ]
    ),
<<<<<<< HEAD
    "within_subsection_order": FileNameSortKey,
=======
    "reference_url": {"pycrostates": None},  # current lib uses None
    "backreferences_dir": "generated/backreferences",
    "doc_module": ("pycrostates",),
}

# Add any paths that contain templates here, relative to this directory.
templates_path = ["_templates"]

# List of patterns, relative to source directory, that match files and
# directories to ignore when looking for source files.
# This pattern also affects html_static_path and html_extra_path.
exclude_patterns = []

# -- Options for HTML output -------------------------------------------------

# The theme to use for HTML and HTML Help pages.  See the documentation for
# a list of builtin themes.
#
html_theme = "pydata_sphinx_theme"

html_theme_options = {
    "logo": {
        "image_light": "img/Pycrostates_logo_black.png",
        "image_dark": "img/Pycrostates_logo_white.png",
    },
    "icon_links": [
        {
            "name": "GitHub",
            "url": "https://github.com/vferat/pycrostates",
            "icon": "fab fa-github-square",
        },
        {
            "name": "Slack",
            "url": "https://pycrostates.slack.com",
            "icon": "fab fa-slack",
        }
    ],
    "external_links": [
        {"name": "MNE", "url": "https://mne.tools/stable/index.html"}
    ],
>>>>>>> eef67e79
}


def append_attr_meth_examples(app, what, name, obj, options, lines):
    """Append SG examples backreferences to method and attr docstrings."""
    # NumpyDoc nicely embeds method and attribute docstrings for us, but it
    # does not respect the autodoc templates that would otherwise insert
    # the .. include:: lines, so we need to do it.
    # Eventually this could perhaps live in SG.
    if what in ("attribute", "method"):
        backrefs = Path(__file__).parent / "generated" / "backreferences"
        size = (backrefs / f"{name}.examples").stat().st_size
        if size > 0:
            lines += """
.. _sphx_glr_backreferences_{1}:
.. rubric:: Examples using ``{0}``:
.. minigallery:: {1}
""".format(
                name.split(".")[-1], name
            ).split(
                "\n"
            )<|MERGE_RESOLUTION|>--- conflicted
+++ resolved
@@ -82,6 +82,10 @@
 html_theme = "pydata_sphinx_theme"
 html_title = f"{project} {release}"
 html_theme_options = {
+    "logo": {
+        "image_light": "img/Pycrostates_logo_black.png",
+        "image_dark": "img/Pycrostates_logo_white.png",
+    },
     "icon_links": [
         {
             "name": "GitHub",
@@ -300,52 +304,8 @@
             "../../tutorials/metrics",
         ]
     ),
-<<<<<<< HEAD
     "within_subsection_order": FileNameSortKey,
-=======
-    "reference_url": {"pycrostates": None},  # current lib uses None
-    "backreferences_dir": "generated/backreferences",
-    "doc_module": ("pycrostates",),
-}
-
-# Add any paths that contain templates here, relative to this directory.
-templates_path = ["_templates"]
-
-# List of patterns, relative to source directory, that match files and
-# directories to ignore when looking for source files.
-# This pattern also affects html_static_path and html_extra_path.
-exclude_patterns = []
-
-# -- Options for HTML output -------------------------------------------------
-
-# The theme to use for HTML and HTML Help pages.  See the documentation for
-# a list of builtin themes.
-#
-html_theme = "pydata_sphinx_theme"
-
-html_theme_options = {
-    "logo": {
-        "image_light": "img/Pycrostates_logo_black.png",
-        "image_dark": "img/Pycrostates_logo_white.png",
-    },
-    "icon_links": [
-        {
-            "name": "GitHub",
-            "url": "https://github.com/vferat/pycrostates",
-            "icon": "fab fa-github-square",
-        },
-        {
-            "name": "Slack",
-            "url": "https://pycrostates.slack.com",
-            "icon": "fab fa-slack",
-        }
-    ],
-    "external_links": [
-        {"name": "MNE", "url": "https://mne.tools/stable/index.html"}
-    ],
->>>>>>> eef67e79
-}
-
+}
 
 def append_attr_meth_examples(app, what, name, obj, options, lines):
     """Append SG examples backreferences to method and attr docstrings."""
